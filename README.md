--- conflicted
+++ resolved
@@ -141,7 +141,33 @@
   * #### Debug Log File
     Write all communication to and from the engine into a text file.
 
-<<<<<<< HEAD
+For developers the following non-standard commands might be of interest, mainly useful for debugging:
+
+  * #### bench ttSize threads limit fenFile limitType evalType
+    Performs a standard benchmark using various options. The signature or standard node
+    count is obtained using all defaults. `bench` is currently `bench 16 1 13 default depth mixed`.
+
+  * #### compiler
+    Give information about the compiler and environment used for building a binary.
+
+  * #### d
+    Display the current position, with ascii art and fen.
+
+  * #### eval
+    Return the evaluation of the current position.
+
+  * #### export_net [filename]
+    Exports the currently loaded network to a file.
+    If the currently loaded network is the embedded network and the filename
+    is not specified then the network is saved to the file matching the name
+    of the embedded network, as defined in evaluate.h.
+    If the currently loaded network is not the embedded network (some net set
+    through the UCI setoption) then the filename parameter is required and the
+    network is saved into that file.
+
+  * #### flip
+    Flips the side to move.
+
 ### Generating Training Data
 
 To generate training data from the classic eval, use the generate_training_data command with the setting "Use NNUE" set to "false". The given example is generation in its simplest form. There are more commands.
@@ -177,35 +203,6 @@
 ### Conversion between formats.
 
 There is a builting converted that support all 3 formats described above. Any of them can be converted to any other. For more information and usage guide see [here](docs/convert.md).
-=======
-For developers the following non-standard commands might be of interest, mainly useful for debugging:
-
-  * #### bench ttSize threads limit fenFile limitType evalType
-    Performs a standard benchmark using various options. The signature or standard node
-    count is obtained using all defaults. `bench` is currently `bench 16 1 13 default depth mixed`.
-
-  * #### compiler
-    Give information about the compiler and environment used for building a binary.
-
-  * #### d
-    Display the current position, with ascii art and fen.
-
-  * #### eval
-    Return the evaluation of the current position.
-
-  * #### export_net [filename]
-    Exports the currently loaded network to a file.
-    If the currently loaded network is the embedded network and the filename
-    is not specified then the network is saved to the file matching the name
-    of the embedded network, as defined in evaluate.h.
-    If the currently loaded network is not the embedded network (some net set
-    through the UCI setoption) then the filename parameter is required and the
-    network is saved into that file.
-
-  * #### flip
-    Flips the side to move.
-
->>>>>>> 594e2ac9
 
 ## A note on classical evaluation versus NNUE evaluation
 
