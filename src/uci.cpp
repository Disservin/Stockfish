/*
  Stockfish, a UCI chess playing engine derived from Glaurung 2.1
  Copyright (C) 2004-2024 The Stockfish developers (see AUTHORS file)

  Stockfish is free software: you can redistribute it and/or modify
  it under the terms of the GNU General Public License as published by
  the Free Software Foundation, either version 3 of the License, or
  (at your option) any later version.

  Stockfish is distributed in the hope that it will be useful,
  but WITHOUT ANY WARRANTY; without even the implied warranty of
  MERCHANTABILITY or FITNESS FOR A PARTICULAR PURPOSE.  See the
  GNU General Public License for more details.

  You should have received a copy of the GNU General Public License
  along with this program.  If not, see <http://www.gnu.org/licenses/>.
*/

#include "uci.h"

#include <algorithm>
#include <cassert>
#include <cctype>
#include <cmath>
#include <cstdint>
#include <cstdlib>
#include <deque>
#include <memory>
#include <optional>
#include <sstream>
#include <utility>
#include <vector>

#include "benchmark.h"
#include "evaluate.h"
#include "cluster.h"
#include "movegen.h"
#include "nnue/network.h"
#include "nnue/nnue_common.h"
#include "perft.h"
#include "position.h"
#include "search.h"
#include "syzygy/tbprobe.h"
#include "types.h"
#include "ucioption.h"

namespace Stockfish {

constexpr auto StartFEN  = "rnbqkbnr/pppppppp/8/8/8/8/PPPPPPPP/RNBQKBNR w KQkq - 0 1";
constexpr int  MaxHashMB = Is64Bit ? 33554432 : 2048;


namespace NN = Eval::NNUE;


UCI::UCI(int argc, char** argv) :
    networks(NN::Networks(
      NN::NetworkBig({EvalFileDefaultNameBig, "None", ""}, NN::EmbeddedNNUEType::BIG),
      NN::NetworkSmall({EvalFileDefaultNameSmall, "None", ""}, NN::EmbeddedNNUEType::SMALL))),
    cli(argc, argv) {

    options["Debug Log File"] << Option("", [](const Option& o) { start_logger(o); });

    options["Threads"] << Option(1, 1, 1024, [this](const Option&) {
        threads.set({options, threads, tt, networks});
    });

    options["Hash"] << Option(16, 1, MaxHashMB, [this](const Option& o) {
        threads.main_thread()->wait_for_search_finished();
        tt.resize(o, options["Threads"]);
    });

    options["Clear Hash"] << Option([this](const Option&) { search_clear(); });
    options["Ponder"] << Option(false);
    options["MultiPV"] << Option(1, 1, MAX_MOVES);
    options["Skill Level"] << Option(20, 0, 20);
    options["Move Overhead"] << Option(10, 0, 5000);
    options["nodestime"] << Option(0, 0, 10000);
    options["UCI_Chess960"] << Option(false);
    options["UCI_LimitStrength"] << Option(false);
    options["UCI_Elo"] << Option(1320, 1320, 3190);
    options["UCI_ShowWDL"] << Option(false);
    options["SyzygyPath"] << Option("<empty>", [](const Option& o) { Tablebases::init(o); });
    options["SyzygyProbeDepth"] << Option(1, 1, 100);
    options["Syzygy50MoveRule"] << Option(true);
    options["SyzygyProbeLimit"] << Option(7, 0, 7);
    options["EvalFile"] << Option(EvalFileDefaultNameBig, [this](const Option& o) {
        networks.big.load(cli.binaryDirectory, o);
    });
    options["EvalFileSmall"] << Option(EvalFileDefaultNameSmall, [this](const Option& o) {
        networks.small.load(cli.binaryDirectory, o);
    });

    networks.big.load(cli.binaryDirectory, options["EvalFile"]);
    networks.small.load(cli.binaryDirectory, options["EvalFileSmall"]);

    threads.set({options, threads, tt, networks});

    search_clear();  // After threads are up
}

void UCI::loop() {

    Position     pos;
    std::string  token, cmd;
    StateListPtr states(new std::deque<StateInfo>(1));

    pos.set(StartFEN, false, &states->back());

    for (int i = 1; i < cli.argc; ++i)
        cmd += std::string(cli.argv[i]) + " ";

<<<<<<< HEAD
    // Read option value (can contain spaces)
    while (is >> token)
        value += (value.empty() ? "" : " ") + token;

    if (Options.count(name))
        Options[name] = value;
    else if (Cluster::is_root())
        sync_cout << "No such option: " << name << sync_endl;
  }
=======
    do
    {
        if (cli.argc == 1
            && !getline(std::cin, cmd))  // Wait for an input or an end-of-file (EOF) indication
            cmd = "quit";

        std::istringstream is(cmd);

        token.clear();  // Avoid a stale if getline() returns nothing or a blank line
        is >> std::skipws >> token;

        if (token == "quit" || token == "stop")
            threads.stop = true;

        // The GUI sends 'ponderhit' to tell that the user has played the expected move.
        // So, 'ponderhit' is sent if pondering was done on the same move that the user
        // has played. The search should continue, but should also switch from pondering
        // to the normal search.
        else if (token == "ponderhit")
            threads.main_manager()->ponder = false;  // Switch to the normal search

        else if (token == "uci")
            sync_cout << "id name " << engine_info(true) << "\n"
                      << options << "\nuciok" << sync_endl;

        else if (token == "setoption")
            setoption(is);
        else if (token == "go")
            go(pos, is, states);
        else if (token == "position")
            position(pos, is, states);
        else if (token == "ucinewgame")
            search_clear();
        else if (token == "isready")
            sync_cout << "readyok" << sync_endl;

        // Add custom non-UCI commands, mainly for debugging purposes.
        // These commands must not be used during a search!
        else if (token == "flip")
            pos.flip();
        else if (token == "bench")
            bench(pos, is, states);
        else if (token == "d")
            sync_cout << pos << sync_endl;
        else if (token == "eval")
            trace_eval(pos);
        else if (token == "compiler")
            sync_cout << compiler_info() << sync_endl;
        else if (token == "export_net")
        {
            std::pair<std::optional<std::string>, std::string> files[2];
>>>>>>> 0716b845

            if (is >> std::skipws >> files[0].second)
                files[0].first = files[0].second;

            if (is >> std::skipws >> files[1].second)
                files[1].first = files[1].second;

            networks.big.save(files[0].first);
            networks.small.save(files[1].first);
        }
        else if (token == "--help" || token == "help" || token == "--license" || token == "license")
            sync_cout
              << "\nStockfish is a powerful chess engine for playing and analyzing."
                 "\nIt is released as free software licensed under the GNU GPLv3 License."
                 "\nStockfish is normally used with a graphical user interface (GUI) and implements"
                 "\nthe Universal Chess Interface (UCI) protocol to communicate with a GUI, an API, etc."
                 "\nFor any further information, visit https://github.com/official-stockfish/Stockfish#readme"
                 "\nor read the corresponding README.md and Copying.txt files distributed along with this program.\n"
              << sync_endl;
        else if (!token.empty() && token[0] != '#')
            sync_cout << "Unknown command: '" << cmd << "'. Type help for more information."
                      << sync_endl;

    } while (token != "quit" && cli.argc == 1);  // The command-line arguments are one-shot
}

Search::LimitsType UCI::parse_limits(const Position& pos, std::istream& is) {
    Search::LimitsType limits;
    std::string        token;

    limits.startTime = now();  // The search starts as early as possible

    while (is >> token)
        if (token == "searchmoves")  // Needs to be the last command on the line
            while (is >> token)
                limits.searchmoves.push_back(to_move(pos, token));

        else if (token == "wtime")
            is >> limits.time[WHITE];
        else if (token == "btime")
            is >> limits.time[BLACK];
        else if (token == "winc")
            is >> limits.inc[WHITE];
        else if (token == "binc")
            is >> limits.inc[BLACK];
        else if (token == "movestogo")
            is >> limits.movestogo;
        else if (token == "depth")
            is >> limits.depth;
        else if (token == "nodes")
            is >> limits.nodes;
        else if (token == "movetime")
            is >> limits.movetime;
        else if (token == "mate")
            is >> limits.mate;
        else if (token == "perft")
            is >> limits.perft;
        else if (token == "infinite")
            limits.infinite = 1;
        else if (token == "ponder")
            limits.ponderMode = true;

    return limits;
}

void UCI::go(Position& pos, std::istringstream& is, StateListPtr& states) {

    Search::LimitsType limits = parse_limits(pos, is);

    networks.big.verify(options["EvalFile"]);
    networks.small.verify(options["EvalFileSmall"]);

    if (limits.perft)
    {
        perft(pos.fen(), limits.perft, options["UCI_Chess960"]);
        return;
    }

    threads.start_thinking(options, pos, states, limits);
}

void UCI::bench(Position& pos, std::istream& args, StateListPtr& states) {
    std::string token;
    uint64_t    num, nodes = 0, cnt = 1;

    std::vector<std::string> list = setup_bench(pos, args);

    num = count_if(list.begin(), list.end(),
                   [](const std::string& s) { return s.find("go ") == 0 || s.find("eval") == 0; });

    TimePoint elapsed = now();

    for (const auto& cmd : list)
    {
        std::istringstream is(cmd);
        is >> std::skipws >> token;

        if (token == "go" || token == "eval")
        {
<<<<<<< HEAD
            if (Cluster::is_root())
                cerr << "\nPosition: " << cnt++ << '/' << num << " (" << pos.fen() << ")" << endl;

            if (token == "go")
            {
               go(pos, is, states);
               Threads.main()->wait_for_search_finished();
               nodes += Cluster::nodes_searched();
            }
            else if (Cluster::is_root())
               trace_eval(pos);
=======
            std::cerr << "\nPosition: " << cnt++ << '/' << num << " (" << pos.fen() << ")"
                      << std::endl;
            if (token == "go")
            {
                go(pos, is, states);
                threads.main_thread()->wait_for_search_finished();
                nodes += threads.nodes_searched();
            }
            else
                trace_eval(pos);
        }
        else if (token == "setoption")
            setoption(is);
        else if (token == "position")
            position(pos, is, states);
        else if (token == "ucinewgame")
        {
            search_clear();  // Search::clear() may take a while
            elapsed = now();
>>>>>>> 0716b845
        }
    }

<<<<<<< HEAD
    elapsed = now() - elapsed + 1; // Ensure positivity to avoid a 'divide by zero'

    dbg_print(); // Just before exiting

    if (Cluster::is_root())
        cerr << "\n==========================="
             << "\nTotal time (ms) : " << elapsed
             << "\nNodes searched  : " << nodes
             << "\nNodes/second    : " << 1000 * nodes / elapsed << endl;
  }

  // The win rate model returns the probability (per mille) of winning given an eval
  // and a game-ply. The model fits rather accurately the LTC fishtest statistics.
  int win_rate_model(Value v, int ply) {

     // The model captures only up to 240 plies, so limit input (and rescale)
     double m = std::min(240, ply) / 64.0;

     // Coefficients of a 3rd order polynomial fit based on fishtest data
     // for two parameters needed to transform eval to the argument of a
     // logistic function.
     double as[] = {-3.68389304,  30.07065921, -60.52878723, 149.53378557};
     double bs[] = {-2.0181857,   15.85685038, -29.83452023,  47.59078827};
     double a = (((as[0] * m + as[1]) * m + as[2]) * m) + as[3];
     double b = (((bs[0] * m + bs[1]) * m + bs[2]) * m) + bs[3];

     // Transform eval to centipawns with limited range
     double x = std::clamp(double(100 * v) / PawnValueEg, -2000.0, 2000.0);

     // Return win rate in per mille (rounded to nearest)
     return int(0.5 + 1000 / (1 + std::exp((a - x) / b)));
  }

} // namespace


/// UCI::loop() waits for a command from stdin, parses it and calls the appropriate
/// function. Also intercepts EOF from stdin to ensure gracefully exiting if the
/// GUI dies unexpectedly. When called with some command line arguments, e.g. to
/// run 'bench', once the command is executed the function returns immediately.
/// In addition to the UCI ones, also some additional debug commands are supported.

void UCI::loop(int argc, char* argv[]) {

  Position pos;
  string token, cmd;
  StateListPtr states(new std::deque<StateInfo>(1));

  pos.set(StartFEN, false, &states->back(), Threads.main());

  for (int i = 1; i < argc; ++i)
      cmd += std::string(argv[i]) + " ";

  do {
      if (argc == 1 && !Cluster::getline(cin, cmd)) // Block here waiting for input or EOF
          cmd = "quit";

      istringstream is(cmd);

      token.clear(); // Avoid a stale if getline() returns empty or blank line
      is >> skipws >> token;

      if (    token == "quit"
          ||  token == "stop")
          Threads.stop = true;

      // The GUI sends 'ponderhit' to tell us the user has played the expected move.
      // So 'ponderhit' will be sent if we were told to ponder on the same move the
      // user has played. We should continue searching but switch from pondering to
      // normal search.
      else if (token == "ponderhit")
          Threads.main()->ponder = false; // Switch to normal search

      else if (token == "uci" && Cluster::is_root())
          sync_cout << "id name " << engine_info(true)
                    << "\n"       << Options
                    << "\nuciok"  << sync_endl;

      else if (token == "setoption")  setoption(is);
      else if (token == "go")         go(pos, is, states);
      else if (token == "position")   position(pos, is, states);
      else if (token == "ucinewgame") Search::clear();
      else if (token == "isready" && Cluster::is_root())
          sync_cout << "readyok" << sync_endl;

      // Additional custom non-UCI commands, mainly for debugging.
      // Do not use these commands during a search!
      else if (token == "flip")     pos.flip();
      else if (token == "bench")    bench(pos, is, states);
      else if (token == "d" && Cluster::is_root())
          sync_cout << pos << sync_endl;
      else if (token == "eval" && Cluster::is_root())
          trace_eval(pos);
      else if (token == "compiler" && Cluster::is_root())
          sync_cout << compiler_info() << sync_endl;
      else if (token == "export_net" && Cluster::is_root())
      {
          std::optional<std::string> filename;
          std::string f;
          if (is >> skipws >> f)
              filename = f;
          Eval::NNUE::save_eval(filename);
      }
      else if (!token.empty() && token[0] != '#' && Cluster::is_root())
          sync_cout << "Unknown command: " << cmd << sync_endl;

  } while (token != "quit" && argc == 1); // Command line args are one-shot
=======
    elapsed = now() - elapsed + 1;  // Ensure positivity to avoid a 'divide by zero'

    dbg_print();

    std::cerr << "\n==========================="
              << "\nTotal time (ms) : " << elapsed << "\nNodes searched  : " << nodes
              << "\nNodes/second    : " << 1000 * nodes / elapsed << std::endl;
}

void UCI::trace_eval(Position& pos) {
    StateListPtr states(new std::deque<StateInfo>(1));
    Position     p;
    p.set(pos.fen(), options["UCI_Chess960"], &states->back());

    networks.big.verify(options["EvalFile"]);
    networks.small.verify(options["EvalFileSmall"]);


    sync_cout << "\n" << Eval::trace(p, networks) << sync_endl;
>>>>>>> 0716b845
}

void UCI::search_clear() {
    threads.main_thread()->wait_for_search_finished();

    tt.clear(options["Threads"]);
    threads.clear();
    Tablebases::init(options["SyzygyPath"]);  // Free mapped files
}

void UCI::setoption(std::istringstream& is) {
    threads.main_thread()->wait_for_search_finished();
    options.setoption(is);
}

void UCI::position(Position& pos, std::istringstream& is, StateListPtr& states) {
    Move        m;
    std::string token, fen;

    is >> token;

    if (token == "startpos")
    {
        fen = StartFEN;
        is >> token;  // Consume the "moves" token, if any
    }
    else if (token == "fen")
        while (is >> token && token != "moves")
            fen += token + " ";
    else
        return;

    states = StateListPtr(new std::deque<StateInfo>(1));  // Drop the old state and create a new one
    pos.set(fen, options["UCI_Chess960"], &states->back());

    // Parse the move list, if any
    while (is >> token && (m = to_move(pos, token)) != Move::none())
    {
        states->emplace_back();
        pos.do_move(m, states->back());
    }
}

namespace {

struct WinRateParams {
    double a;
    double b;
};

WinRateParams win_rate_params(const Position& pos) {

    int material = pos.count<PAWN>() + 3 * pos.count<KNIGHT>() + 3 * pos.count<BISHOP>()
                 + 5 * pos.count<ROOK>() + 9 * pos.count<QUEEN>();

    // The fitted model only uses data for material counts in [10, 78], and is anchored at count 58.
    double m = std::clamp(material, 10, 78) / 58.0;

    // Return a = p_a(material) and b = p_b(material), see github.com/official-stockfish/WDL_model
    constexpr double as[] = {-185.71965483, 504.85014385, -438.58295743, 474.04604627};
    constexpr double bs[] = {89.23542728, -137.02141296, 73.28669021, 47.53376190};

    double a = (((as[0] * m + as[1]) * m + as[2]) * m) + as[3];
    double b = (((bs[0] * m + bs[1]) * m + bs[2]) * m) + bs[3];

    return {a, b};
}

// The win rate model is 1 / (1 + exp((a - eval) / b)), where a = p_a(material) and b = p_b(material).
// It fits the LTC fishtest statistics rather accurately.
int win_rate_model(Value v, const Position& pos) {

    auto [a, b] = win_rate_params(pos);

    // Return the win rate in per mille units, rounded to the nearest integer.
    return int(0.5 + 1000 / (1 + std::exp((a - double(v)) / b)));
}
}

std::string UCI::to_score(Value v, const Position& pos) {
    assert(-VALUE_INFINITE < v && v < VALUE_INFINITE);

    std::stringstream ss;

    if (std::abs(v) < VALUE_TB_WIN_IN_MAX_PLY)
        ss << "cp " << to_cp(v, pos);
    else if (std::abs(v) <= VALUE_TB)
    {
        const int ply = VALUE_TB - std::abs(v);  // recompute ss->ply
        ss << "cp " << (v > 0 ? 20000 - ply : -20000 + ply);
    }
    else
        ss << "mate " << (v > 0 ? VALUE_MATE - v + 1 : -VALUE_MATE - v) / 2;

    return ss.str();
}

// Turns a Value to an integer centipawn number,
// without treatment of mate and similar special scores.
int UCI::to_cp(Value v, const Position& pos) {

    // In general, the score can be defined via the the WDL as
    // (log(1/L - 1) - log(1/W - 1)) / ((log(1/L - 1) + log(1/W - 1))
    // Based on our win_rate_model, this simply yields v / a.

    auto [a, b] = win_rate_params(pos);

    return std::round(100 * int(v) / a);
}

std::string UCI::wdl(Value v, const Position& pos) {
    std::stringstream ss;

    int wdl_w = win_rate_model(v, pos);
    int wdl_l = win_rate_model(-v, pos);
    int wdl_d = 1000 - wdl_w - wdl_l;
    ss << " wdl " << wdl_w << " " << wdl_d << " " << wdl_l;

    return ss.str();
}

std::string UCI::square(Square s) {
    return std::string{char('a' + file_of(s)), char('1' + rank_of(s))};
}

std::string UCI::move(Move m, bool chess960) {
    if (m == Move::none())
        return "(none)";

    if (m == Move::null())
        return "0000";

    Square from = m.from_sq();
    Square to   = m.to_sq();

    if (m.type_of() == CASTLING && !chess960)
        to = make_square(to > from ? FILE_G : FILE_C, rank_of(from));

    std::string move = square(from) + square(to);

    if (m.type_of() == PROMOTION)
        move += " pnbrqk"[m.promotion_type()];

    return move;
}


Move UCI::to_move(const Position& pos, std::string& str) {
    if (str.length() == 5)
        str[4] = char(tolower(str[4]));  // The promotion piece character must be lowercased

    for (const auto& m : MoveList<LEGAL>(pos))
        if (str == move(m, pos.is_chess960()))
            return m;

    return Move::none();
}

}  // namespace Stockfish<|MERGE_RESOLUTION|>--- conflicted
+++ resolved
@@ -32,8 +32,8 @@
 #include <vector>
 
 #include "benchmark.h"
+#include "cluster.h"
 #include "evaluate.h"
-#include "cluster.h"
 #include "movegen.h"
 #include "nnue/network.h"
 #include "nnue/nnue_common.h"
@@ -110,21 +110,11 @@
     for (int i = 1; i < cli.argc; ++i)
         cmd += std::string(cli.argv[i]) + " ";
 
-<<<<<<< HEAD
-    // Read option value (can contain spaces)
-    while (is >> token)
-        value += (value.empty() ? "" : " ") + token;
-
-    if (Options.count(name))
-        Options[name] = value;
-    else if (Cluster::is_root())
-        sync_cout << "No such option: " << name << sync_endl;
-  }
-=======
     do
     {
         if (cli.argc == 1
-            && !getline(std::cin, cmd))  // Wait for an input or an end-of-file (EOF) indication
+            && !Cluster::getline(std::cin,
+                                 cmd))  // Wait for an input or an end-of-file (EOF) indication
             cmd = "quit";
 
         std::istringstream is(cmd);
@@ -142,7 +132,7 @@
         else if (token == "ponderhit")
             threads.main_manager()->ponder = false;  // Switch to the normal search
 
-        else if (token == "uci")
+        else if (token == "uci" && Cluster::is_root())
             sync_cout << "id name " << engine_info(true) << "\n"
                       << options << "\nuciok" << sync_endl;
 
@@ -154,7 +144,7 @@
             position(pos, is, states);
         else if (token == "ucinewgame")
             search_clear();
-        else if (token == "isready")
+        else if (token == "isready" && Cluster::is_root())
             sync_cout << "readyok" << sync_endl;
 
         // Add custom non-UCI commands, mainly for debugging purposes.
@@ -163,16 +153,15 @@
             pos.flip();
         else if (token == "bench")
             bench(pos, is, states);
-        else if (token == "d")
+        else if (token == "d" && Cluster::is_root())
             sync_cout << pos << sync_endl;
-        else if (token == "eval")
+        else if (token == "eval" && Cluster::is_root())
             trace_eval(pos);
-        else if (token == "compiler")
+        else if (token == "compiler" && Cluster::is_root())
             sync_cout << compiler_info() << sync_endl;
-        else if (token == "export_net")
+        else if (token == "export_net" && Cluster::is_root())
         {
             std::pair<std::optional<std::string>, std::string> files[2];
->>>>>>> 0716b845
 
             if (is >> std::skipws >> files[0].second)
                 files[0].first = files[0].second;
@@ -183,7 +172,9 @@
             networks.big.save(files[0].first);
             networks.small.save(files[1].first);
         }
-        else if (token == "--help" || token == "help" || token == "--license" || token == "license")
+        else if ((token == "--help" || token == "help" || token == "--license"
+                  || token == "license")
+                 && Cluster::is_root())
             sync_cout
               << "\nStockfish is a powerful chess engine for playing and analyzing."
                  "\nIt is released as free software licensed under the GNU GPLv3 License."
@@ -192,7 +183,7 @@
                  "\nFor any further information, visit https://github.com/official-stockfish/Stockfish#readme"
                  "\nor read the corresponding README.md and Copying.txt files distributed along with this program.\n"
               << sync_endl;
-        else if (!token.empty() && token[0] != '#')
+        else if (!token.empty() && token[0] != '#' && Cluster::is_root())
             sync_cout << "Unknown command: '" << cmd << "'. Type help for more information."
                       << sync_endl;
 
@@ -272,28 +263,16 @@
 
         if (token == "go" || token == "eval")
         {
-<<<<<<< HEAD
             if (Cluster::is_root())
-                cerr << "\nPosition: " << cnt++ << '/' << num << " (" << pos.fen() << ")" << endl;
-
-            if (token == "go")
-            {
-               go(pos, is, states);
-               Threads.main()->wait_for_search_finished();
-               nodes += Cluster::nodes_searched();
-            }
-            else if (Cluster::is_root())
-               trace_eval(pos);
-=======
-            std::cerr << "\nPosition: " << cnt++ << '/' << num << " (" << pos.fen() << ")"
-                      << std::endl;
+                std::cerr << "\nPosition: " << cnt++ << '/' << num << " (" << pos.fen() << ")"
+                          << std::endl;
             if (token == "go")
             {
                 go(pos, is, states);
                 threads.main_thread()->wait_for_search_finished();
-                nodes += threads.nodes_searched();
+                nodes += Cluster::nodes_searched(threads);
             }
-            else
+            else if (Cluster::is_root())
                 trace_eval(pos);
         }
         else if (token == "setoption")
@@ -304,126 +283,17 @@
         {
             search_clear();  // Search::clear() may take a while
             elapsed = now();
->>>>>>> 0716b845
         }
     }
 
-<<<<<<< HEAD
-    elapsed = now() - elapsed + 1; // Ensure positivity to avoid a 'divide by zero'
-
-    dbg_print(); // Just before exiting
+    elapsed = now() - elapsed + 1;  // Ensure positivity to avoid a 'divide by zero'
+
+    dbg_print();
 
     if (Cluster::is_root())
-        cerr << "\n==========================="
-             << "\nTotal time (ms) : " << elapsed
-             << "\nNodes searched  : " << nodes
-             << "\nNodes/second    : " << 1000 * nodes / elapsed << endl;
-  }
-
-  // The win rate model returns the probability (per mille) of winning given an eval
-  // and a game-ply. The model fits rather accurately the LTC fishtest statistics.
-  int win_rate_model(Value v, int ply) {
-
-     // The model captures only up to 240 plies, so limit input (and rescale)
-     double m = std::min(240, ply) / 64.0;
-
-     // Coefficients of a 3rd order polynomial fit based on fishtest data
-     // for two parameters needed to transform eval to the argument of a
-     // logistic function.
-     double as[] = {-3.68389304,  30.07065921, -60.52878723, 149.53378557};
-     double bs[] = {-2.0181857,   15.85685038, -29.83452023,  47.59078827};
-     double a = (((as[0] * m + as[1]) * m + as[2]) * m) + as[3];
-     double b = (((bs[0] * m + bs[1]) * m + bs[2]) * m) + bs[3];
-
-     // Transform eval to centipawns with limited range
-     double x = std::clamp(double(100 * v) / PawnValueEg, -2000.0, 2000.0);
-
-     // Return win rate in per mille (rounded to nearest)
-     return int(0.5 + 1000 / (1 + std::exp((a - x) / b)));
-  }
-
-} // namespace
-
-
-/// UCI::loop() waits for a command from stdin, parses it and calls the appropriate
-/// function. Also intercepts EOF from stdin to ensure gracefully exiting if the
-/// GUI dies unexpectedly. When called with some command line arguments, e.g. to
-/// run 'bench', once the command is executed the function returns immediately.
-/// In addition to the UCI ones, also some additional debug commands are supported.
-
-void UCI::loop(int argc, char* argv[]) {
-
-  Position pos;
-  string token, cmd;
-  StateListPtr states(new std::deque<StateInfo>(1));
-
-  pos.set(StartFEN, false, &states->back(), Threads.main());
-
-  for (int i = 1; i < argc; ++i)
-      cmd += std::string(argv[i]) + " ";
-
-  do {
-      if (argc == 1 && !Cluster::getline(cin, cmd)) // Block here waiting for input or EOF
-          cmd = "quit";
-
-      istringstream is(cmd);
-
-      token.clear(); // Avoid a stale if getline() returns empty or blank line
-      is >> skipws >> token;
-
-      if (    token == "quit"
-          ||  token == "stop")
-          Threads.stop = true;
-
-      // The GUI sends 'ponderhit' to tell us the user has played the expected move.
-      // So 'ponderhit' will be sent if we were told to ponder on the same move the
-      // user has played. We should continue searching but switch from pondering to
-      // normal search.
-      else if (token == "ponderhit")
-          Threads.main()->ponder = false; // Switch to normal search
-
-      else if (token == "uci" && Cluster::is_root())
-          sync_cout << "id name " << engine_info(true)
-                    << "\n"       << Options
-                    << "\nuciok"  << sync_endl;
-
-      else if (token == "setoption")  setoption(is);
-      else if (token == "go")         go(pos, is, states);
-      else if (token == "position")   position(pos, is, states);
-      else if (token == "ucinewgame") Search::clear();
-      else if (token == "isready" && Cluster::is_root())
-          sync_cout << "readyok" << sync_endl;
-
-      // Additional custom non-UCI commands, mainly for debugging.
-      // Do not use these commands during a search!
-      else if (token == "flip")     pos.flip();
-      else if (token == "bench")    bench(pos, is, states);
-      else if (token == "d" && Cluster::is_root())
-          sync_cout << pos << sync_endl;
-      else if (token == "eval" && Cluster::is_root())
-          trace_eval(pos);
-      else if (token == "compiler" && Cluster::is_root())
-          sync_cout << compiler_info() << sync_endl;
-      else if (token == "export_net" && Cluster::is_root())
-      {
-          std::optional<std::string> filename;
-          std::string f;
-          if (is >> skipws >> f)
-              filename = f;
-          Eval::NNUE::save_eval(filename);
-      }
-      else if (!token.empty() && token[0] != '#' && Cluster::is_root())
-          sync_cout << "Unknown command: " << cmd << sync_endl;
-
-  } while (token != "quit" && argc == 1); // Command line args are one-shot
-=======
-    elapsed = now() - elapsed + 1;  // Ensure positivity to avoid a 'divide by zero'
-
-    dbg_print();
-
-    std::cerr << "\n==========================="
-              << "\nTotal time (ms) : " << elapsed << "\nNodes searched  : " << nodes
-              << "\nNodes/second    : " << 1000 * nodes / elapsed << std::endl;
+        std::cerr << "\n==========================="
+                  << "\nTotal time (ms) : " << elapsed << "\nNodes searched  : " << nodes
+                  << "\nNodes/second    : " << 1000 * nodes / elapsed << std::endl;
 }
 
 void UCI::trace_eval(Position& pos) {
@@ -436,7 +306,6 @@
 
 
     sync_cout << "\n" << Eval::trace(p, networks) << sync_endl;
->>>>>>> 0716b845
 }
 
 void UCI::search_clear() {
