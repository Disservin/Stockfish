# Stockfish, a UCI chess playing engine derived from Glaurung 2.1
# Copyright (C) 2004-2008 Tord Romstad (Glaurung author)
# Copyright (C) 2008-2015 Marco Costalba, Joona Kiiski, Tord Romstad
# Copyright (C) 2015-2019 Marco Costalba, Joona Kiiski, Gary Linscott, Tord Romstad
#
# Stockfish is free software: you can redistribute it and/or modify
# it under the terms of the GNU General Public License as published by
# the Free Software Foundation, either version 3 of the License, or
# (at your option) any later version.
#
# Stockfish is distributed in the hope that it will be useful,
# but WITHOUT ANY WARRANTY; without even the implied warranty of
# MERCHANTABILITY or FITNESS FOR A PARTICULAR PURPOSE.  See the
# GNU General Public License for more details.
#
# You should have received a copy of the GNU General Public License
# along with this program.  If not, see <http://www.gnu.org/licenses/>.


### ==========================================================================
### Section 1. General Configuration
### ==========================================================================

### Executable name
ifeq ($(COMP),mingw)
EXE = stockfish.exe
else
EXE = stockfish
endif

### Installation dir definitions
PREFIX = /usr/local
BINDIR = $(PREFIX)/bin

### Built-in benchmark for pgo-builds
PGOBENCH = ./$(EXE) bench

### Source and object files
SRCS = benchmark.cpp bitbase.cpp bitboard.cpp cluster.cpp endgame.cpp evaluate.cpp main.cpp \
	material.cpp misc.cpp movegen.cpp movepick.cpp pawns.cpp position.cpp psqt.cpp \
	search.cpp thread.cpp timeman.cpp tt.cpp uci.cpp ucioption.cpp tune.cpp syzygy/tbprobe.cpp \
	nnue/evaluate_nnue.cpp nnue/features/half_kp.cpp

OBJS = $(notdir $(SRCS:.cpp=.o))

VPATH = syzygy:nnue:nnue/features

### Establish the operating system name
KERNEL = $(shell uname -s)
ifeq ($(KERNEL),Linux)
	OS = $(shell uname -o)
endif

### ==========================================================================
### Section 2. High-level Configuration
### ==========================================================================
#
# flag                --- Comp switch      --- Description
# ----------------------------------------------------------------------------
#
# debug = yes/no      --- -DNDEBUG         --- Enable/Disable debug mode
# sanitize = undefined/thread/no (-fsanitize )
#                     --- ( undefined )    --- enable undefined behavior checks
#                     --- ( thread    )    --- enable threading error  checks
# optimize = yes/no   --- (-O3/-fast etc.) --- Enable/Disable optimizations
# arch = (name)       --- (-arch)          --- Target architecture
# bits = 64/32        --- -DIS_64BIT       --- 64-/32-bit operating system
# prefetch = yes/no   --- -DUSE_PREFETCH   --- Use prefetch asm-instruction
# popcnt = yes/no     --- -DUSE_POPCNT     --- Use popcnt asm-instruction
# pext = yes/no       --- -DUSE_PEXT       --- Use pext x86_64 asm-instruction
<<<<<<< HEAD
# mpi = yes/no        --- -DUSE_MPI        --- Use Message Passing Interface
=======
# sse = yes/no        --- -msse            --- Use Intel Streaming SIMD Extensions
# mmx = yes/no        --- -mmmx            --- Use Intel MMX instructions
# sse2 = yes/no       --- -msse2           --- Use Intel Streaming SIMD Extensions 2
# ssse3 = yes/no      --- -mssse3          --- Use Intel Supplemental Streaming SIMD Extensions 3
# sse41 = yes/no      --- -msse4.1         --- Use Intel Streaming SIMD Extensions 4.1
# avx2 = yes/no       --- -mavx2           --- Use Intel Advanced Vector Extensions 2
# avx512 = yes/no     --- -mavx512bw       --- Use Intel Advanced Vector Extensions 512
# vnni = yes/no       --- -mavx512vnni     --- Use Intel Vector Neural Network Instructions 512
# neon = yes/no       --- -DUSE_NEON       --- Use ARM SIMD architecture
>>>>>>> 42e8789f
#
# Note that Makefile is space sensitive, so when adding new architectures
# or modifying existing flags, you have to make sure there are no extra spaces
# at the end of the line for flag values.

### 2.1. General and architecture defaults

ifeq ($(ARCH),)
    empty_arch = yes
endif

optimize = yes
debug = no
sanitize = no
bits = 64
prefetch = no
popcnt = no
pext = no
<<<<<<< HEAD
mpi = no
=======
sse = no
mmx = no
sse2 = no
ssse3 = no
sse41 = no
avx2 = no
avx512 = no
vnni = no
neon = no
ARCH = x86-64-modern
STRIP = strip
>>>>>>> 42e8789f

### 2.2 Architecture specific

ifeq ($(findstring x86,$(ARCH)),x86)

# x86-32/64

ifeq ($(findstring x86-32,$(ARCH)),x86-32)
	arch = i386
	bits = 32
	sse = yes
	mmx = yes
else
	arch = x86_64
	sse = yes
	sse2 = yes
endif

ifeq ($(findstring -sse,$(ARCH)),-sse)
	sse = yes
endif

ifeq ($(findstring -popcnt,$(ARCH)),-popcnt)
	popcnt = yes
endif

ifeq ($(findstring -mmx,$(ARCH)),-mmx)
	mmx = yes
endif

ifeq ($(findstring -sse2,$(ARCH)),-sse2)
	sse = yes
	sse2 = yes
endif

ifeq ($(findstring -ssse3,$(ARCH)),-ssse3)
	sse = yes
	sse2 = yes
	ssse3 = yes
endif

ifeq ($(findstring -sse41,$(ARCH)),-sse41)
	sse = yes
	sse2 = yes
	ssse3 = yes
	sse41 = yes
endif

ifeq ($(findstring -modern,$(ARCH)),-modern)
	popcnt = yes
	sse = yes
	sse2 = yes
	ssse3 = yes
	sse41 = yes
endif

ifeq ($(findstring -avx2,$(ARCH)),-avx2)
	popcnt = yes
	sse = yes
	sse2 = yes
	ssse3 = yes
	sse41 = yes
	avx2 = yes
endif

ifeq ($(findstring -bmi2,$(ARCH)),-bmi2)
	popcnt = yes
	sse = yes
	sse2 = yes
	ssse3 = yes
	sse41 = yes
	avx2 = yes
	pext = yes
endif

ifeq ($(findstring -avx512,$(ARCH)),-avx512)
	popcnt = yes
	sse = yes
	sse2 = yes
	ssse3 = yes
	sse41 = yes
	avx2 = yes
	pext = yes
	avx512 = yes
endif

ifeq ($(findstring -vnni,$(ARCH)),-vnni)
	popcnt = yes
	sse = yes
	sse2 = yes
	ssse3 = yes
	sse41 = yes
	avx2 = yes
	pext = yes
	avx512 = yes
	vnni = yes
endif

ifeq ($(sse),yes)
	prefetch = yes
endif

# 64-bit pext is not available on x86-32
ifeq ($(bits),32)
	pext = no
endif

else

# all other architectures

ifeq ($(ARCH),general-32)
	arch = any
	bits = 32
endif

ifeq ($(ARCH),general-64)
	arch = any
endif

ifeq ($(ARCH),armv7)
	arch = armv7
	prefetch = yes
	bits = 32
endif

ifeq ($(ARCH),armv7-neon)
	arch = armv7
	prefetch = yes
	popcnt = yes
	neon = yes
	bits = 32
endif

ifeq ($(ARCH),armv8)
	arch = armv8-a
	prefetch = yes
	popcnt = yes
	neon = yes
endif

ifeq ($(ARCH),apple-silicon)
	arch = arm64
	prefetch = yes
	popcnt = yes
	neon = yes
endif

ifeq ($(ARCH),ppc-32)
	arch = ppc
	bits = 32
endif

ifeq ($(ARCH),ppc-64)
	arch = ppc64
	popcnt = yes
	prefetch = yes
endif

endif

### ==========================================================================
### Section 3. Low-level Configuration
### ==========================================================================

### 3.1 Selecting compiler (default = gcc)
CXXFLAGS += -Wall -Wcast-qual -fno-exceptions -std=c++17 $(EXTRACXXFLAGS)
DEPENDFLAGS += -std=c++17
LDFLAGS += $(EXTRALDFLAGS)

ifeq ($(COMP),)
	COMP=gcc
endif

ifeq ($(COMP),gcc)
	comp=gcc
	CXX=g++
	CXXFLAGS += -pedantic -Wextra -Wshadow

	ifeq ($(arch),$(filter $(arch),armv7 armv8-a))
		ifeq ($(OS),Android)
			CXXFLAGS += -m$(bits)
			LDFLAGS += -m$(bits)
		endif
	else
		CXXFLAGS += -m$(bits)
		LDFLAGS += -m$(bits)
	endif

	ifeq ($(arch),$(filter $(arch),armv7))
		LDFLAGS += -latomic
	endif

	ifneq ($(KERNEL),Darwin)
	   LDFLAGS += -Wl,--no-as-needed
	endif

	gccversion = $(shell $(CXX) --version)
	gccisclang = $(findstring clang,$(gccversion))
endif

ifeq ($(COMP),mingw)
	comp=mingw

	ifeq ($(KERNEL),Linux)
		ifeq ($(bits),64)
			ifeq ($(shell which x86_64-w64-mingw32-c++-posix),)
				CXX=x86_64-w64-mingw32-c++
			else
				CXX=x86_64-w64-mingw32-c++-posix
			endif
		else
			ifeq ($(shell which i686-w64-mingw32-c++-posix),)
				CXX=i686-w64-mingw32-c++
			else
				CXX=i686-w64-mingw32-c++-posix
			endif
		endif
	else
		CXX=g++
	endif

	CXXFLAGS += -Wextra -Wshadow
	LDFLAGS += -static
endif

ifeq ($(COMP),icc)
	comp=icc
	CXX=icpc
	CXXFLAGS += -diag-disable 1476,10120 -Wcheck -Wabi -Wdeprecated -strict-ansi
endif

ifeq ($(COMP),clang)
	comp=clang
	CXX=clang++
	CXXFLAGS += -pedantic -Wextra -Wshadow

	ifneq ($(KERNEL),Darwin)
	ifneq ($(KERNEL),OpenBSD)
		LDFLAGS += -latomic
	endif
	endif

	ifeq ($(arch),$(filter $(arch),armv7 armv8))
		ifeq ($(OS),Android)
			CXXFLAGS += -m$(bits)
			LDFLAGS += -m$(bits)
		endif
	else
		CXXFLAGS += -m$(bits)
		LDFLAGS += -m$(bits)
	endif
endif

ifeq ($(comp),icc)
	profile_make = icc-profile-make
	profile_use = icc-profile-use
else
ifeq ($(comp),clang)
	profile_make = clang-profile-make
	profile_use = clang-profile-use
else
	profile_make = gcc-profile-make
	profile_use = gcc-profile-use
endif
endif

ifeq ($(KERNEL),Darwin)
	CXXFLAGS += -arch $(arch) -mmacosx-version-min=10.14
	LDFLAGS += -arch $(arch) -mmacosx-version-min=10.14
endif

# To cross-compile for Android, NDK version r21 or later is recommended.
# In earlier NDK versions, you'll need to pass -fno-addrsig if using GNU binutils.
# Currently we don't know how to make PGO builds with the NDK yet.
ifeq ($(COMP),ndk)
	CXXFLAGS += -stdlib=libc++ -fPIE
	ifeq ($(arch),armv7)
		comp=armv7a-linux-androideabi16-clang
		CXX=armv7a-linux-androideabi16-clang++
		CXXFLAGS += -mthumb -march=armv7-a -mfloat-abi=softfp -mfpu=neon
		STRIP=arm-linux-androideabi-strip
	endif
	ifeq ($(arch),armv8-a)
		comp=aarch64-linux-android21-clang
		CXX=aarch64-linux-android21-clang++
		STRIP=aarch64-linux-android-strip
	endif
	LDFLAGS += -static-libstdc++ -pie -lm -latomic
endif

### Travis CI script uses COMPILER to overwrite CXX
ifdef COMPILER
	COMPCXX=$(COMPILER)
endif

### Allow overwriting CXX from command line
ifdef COMPCXX
	CXX=$(COMPCXX)
endif

### On mingw use Windows threads, otherwise POSIX
ifneq ($(comp),mingw)
	# On Android Bionic's C library comes with its own pthread implementation bundled in
	ifneq ($(OS),Android)
		# Haiku has pthreads in its libroot, so only link it in on other platforms
		ifneq ($(KERNEL),Haiku)
			ifneq ($(COMP),ndk)
				LDFLAGS += -lpthread
			endif
		endif
	endif
endif

### 3.2.1 Debugging
ifeq ($(debug),no)
	CXXFLAGS += -DNDEBUG
else
	CXXFLAGS += -g
endif

### 3.2.2 Debugging with undefined behavior sanitizers
ifneq ($(sanitize),no)
        CXXFLAGS += -g3 -fsanitize=$(sanitize)
        LDFLAGS += -fsanitize=$(sanitize)
endif

### 3.3 Optimization
ifeq ($(optimize),yes)

	CXXFLAGS += -O3

	ifeq ($(comp),gcc)
		ifeq ($(OS), Android)
			CXXFLAGS += -fno-gcse -mthumb -march=armv7-a -mfloat-abi=softfp
		endif
	endif

	ifeq ($(comp),$(filter $(comp),gcc clang icc))
		ifeq ($(KERNEL),Darwin)
			CXXFLAGS += -mdynamic-no-pic
		endif
	endif
endif

### 3.4 Bits
ifeq ($(bits),64)
	CXXFLAGS += -DIS_64BIT
endif

### 3.5 prefetch
ifeq ($(prefetch),yes)
	ifeq ($(sse),yes)
		CXXFLAGS += -msse
	endif
else
	CXXFLAGS += -DNO_PREFETCH
endif

### 3.6 popcnt
ifeq ($(popcnt),yes)
	ifeq ($(arch),$(filter $(arch),ppc64 armv7 armv8-a arm64))
		CXXFLAGS += -DUSE_POPCNT
	else ifeq ($(comp),icc)
		CXXFLAGS += -msse3 -DUSE_POPCNT
	else
		CXXFLAGS += -msse3 -mpopcnt -DUSE_POPCNT
	endif
endif


ifeq ($(avx2),yes)
	CXXFLAGS += -DUSE_AVX2
	ifeq ($(comp),$(filter $(comp),gcc clang mingw))
		CXXFLAGS += -mavx2
	endif
endif

ifeq ($(avx512),yes)
	CXXFLAGS += -DUSE_AVX512
	ifeq ($(comp),$(filter $(comp),gcc clang mingw))
		CXXFLAGS += -mavx512f -mavx512bw
	endif
endif

ifeq ($(vnni),yes)
	CXXFLAGS += -DUSE_VNNI
	ifeq ($(comp),$(filter $(comp),gcc clang mingw))
		CXXFLAGS += -mavx512vnni -mavx512dq -mavx512vl
	endif
endif

ifeq ($(sse41),yes)
	CXXFLAGS += -DUSE_SSE41
	ifeq ($(comp),$(filter $(comp),gcc clang mingw))
		CXXFLAGS += -msse4.1
	endif
endif

ifeq ($(ssse3),yes)
	CXXFLAGS += -DUSE_SSSE3
	ifeq ($(comp),$(filter $(comp),gcc clang mingw))
		CXXFLAGS += -mssse3
	endif
endif

ifeq ($(sse2),yes)
	CXXFLAGS += -DUSE_SSE2
	ifeq ($(comp),$(filter $(comp),gcc clang mingw))
		CXXFLAGS += -msse2
	endif
endif

ifeq ($(mmx),yes)
	CXXFLAGS += -DUSE_MMX
	ifeq ($(comp),$(filter $(comp),gcc clang mingw))
		CXXFLAGS += -mmmx
	endif
endif

ifeq ($(neon),yes)
	CXXFLAGS += -DUSE_NEON
	ifeq ($(KERNEL),Linux)
	ifneq ($(COMP),ndk)
		CXXFLAGS += -mfpu=neon
	endif
	endif
endif

### 3.7 pext
ifeq ($(pext),yes)
	CXXFLAGS += -DUSE_PEXT
	ifeq ($(comp),$(filter $(comp),gcc clang mingw))
		CXXFLAGS += -mbmi2
	endif
endif

### 3.8 Link Time Optimization
### This is a mix of compile and link time options because the lto link phase
### needs access to the optimization flags.
ifeq ($(optimize),yes)
ifeq ($(debug), no)
	ifeq ($(COMP),ndk)
		CXXFLAGS += -flto=thin
		LDFLAGS += $(CXXFLAGS)
	else ifeq ($(comp),clang)
		CXXFLAGS += -flto=thin
		LDFLAGS += $(CXXFLAGS)

# GCC and CLANG use different methods for parallelizing LTO and CLANG pretends to be
# GCC on some systems.
	else ifeq ($(comp),gcc)
	ifeq ($(gccisclang),)
		CXXFLAGS += -flto
		LDFLAGS += $(CXXFLAGS) -flto=jobserver
		ifneq ($(findstring MINGW,$(KERNEL)),)
			LDFLAGS += -save-temps
		else ifneq ($(findstring MSYS,$(KERNEL)),)
			LDFLAGS += -save-temps
		endif
	else
		CXXFLAGS += -flto=thin
		LDFLAGS += $(CXXFLAGS)
	endif

# To use LTO and static linking on windows, the tool chain requires a recent gcc:
# gcc version 10.1 in msys2 or TDM-GCC version 9.2 are known to work, older might not.
# So, only enable it for a cross from Linux by default.
	else ifeq ($(comp),mingw)
	ifeq ($(KERNEL),Linux)
		CXXFLAGS += -flto
		LDFLAGS += $(CXXFLAGS) -flto=jobserver
	endif
	endif
endif
endif

### 3.9 Android 5 can only run position independent executables. Note that this
### breaks Android 4.0 and earlier.
ifeq ($(OS), Android)
	CXXFLAGS += -fPIE
	LDFLAGS += -fPIE -pie
endif

### 3.10 MPI
ifneq (,$(findstring mpi, $(CXX)))
	mpi = yes
	CXXFLAGS += -DUSE_MPI -Wno-cast-qual -fexceptions
        DEPENDFLAGS += -DUSE_MPI
endif

### ==========================================================================
### Section 4. Public Targets
### ==========================================================================

help:
	@echo ""
	@echo "To compile stockfish, type: "
	@echo ""
	@echo "make target ARCH=arch [COMP=compiler] [COMPCXX=cxx]"
	@echo ""
	@echo "Supported targets:"
	@echo ""
	@echo "help                    > Display architecture details"
	@echo "build                   > Standard build"
	@echo "net                     > Download the default nnue net"
	@echo "profile-build           > Faster build (with profile-guided optimization)"
	@echo "strip                   > Strip executable"
	@echo "install                 > Install executable"
	@echo "clean                   > Clean up"
	@echo ""
	@echo "Supported archs:"
	@echo ""
	@echo "x86-64-vnni             > x86 64-bit with vnni support"
	@echo "x86-64-avx512           > x86 64-bit with avx512 support"
	@echo "x86-64-bmi2             > x86 64-bit with bmi2 support"
	@echo "x86-64-avx2             > x86 64-bit with avx2 support"
	@echo "x86-64-sse41-popcnt     > x86 64-bit with sse41 and popcnt support"
	@echo "x86-64-modern           > common modern CPU, currently x86-64-sse41-popcnt"
	@echo "x86-64-ssse3            > x86 64-bit with ssse3 support"
	@echo "x86-64-sse3-popcnt      > x86 64-bit with sse3 and popcnt support"
	@echo "x86-64                  > x86 64-bit generic (with sse2 support)"
	@echo "x86-32-sse41-popcnt     > x86 32-bit with sse41 and popcnt support"
	@echo "x86-32-sse2             > x86 32-bit with sse2 support"
	@echo "x86-32                  > x86 32-bit generic (with mmx and sse support)"
	@echo "ppc-64                  > PPC 64-bit"
	@echo "ppc-32                  > PPC 32-bit"
	@echo "armv7                   > ARMv7 32-bit"
	@echo "armv7-neon              > ARMv7 32-bit with popcnt and neon"
	@echo "armv8                   > ARMv8 64-bit with popcnt and neon"
	@echo "apple-silicon           > Apple silicon ARM64"
	@echo "general-64              > unspecified 64-bit"
	@echo "general-32              > unspecified 32-bit"
	@echo ""
	@echo "Supported compilers:"
	@echo ""
	@echo "gcc                     > Gnu compiler (default)"
	@echo "mingw                   > Gnu compiler with MinGW under Windows"
	@echo "clang                   > LLVM Clang compiler"
	@echo "icc                     > Intel compiler"
	@echo "ndk                     > Google NDK to cross-compile for Android"
	@echo ""
	@echo "Simple examples. If you don't know what to do, you likely want to run: "
	@echo ""
	@echo "make -j build ARCH=x86-64  (A portable, slow compile for 64-bit systems)"
	@echo "make -j build ARCH=x86-32  (A portable, slow compile for 32-bit systems)"
	@echo ""
	@echo "Advanced examples, for experienced users looking for performance: "
	@echo ""
	@echo "make    help  ARCH=x86-64-bmi2"
	@echo "make -j profile-build ARCH=x86-64-bmi2 COMP=gcc COMPCXX=g++-9.0"
	@echo "make -j build ARCH=x86-64-ssse3 COMP=clang"
	@echo ""
ifneq ($(empty_arch), yes)
	@echo "-------------------------------"
	@echo "The selected architecture $(ARCH) will enable the following configuration: "
	@$(MAKE) ARCH=$(ARCH) COMP=$(COMP) config-sanity
endif


.PHONY: help build profile-build strip install clean net objclean profileclean \
        config-sanity icc-profile-use icc-profile-make gcc-profile-use gcc-profile-make \
        clang-profile-use clang-profile-make

build: config-sanity
	$(MAKE) ARCH=$(ARCH) COMP=$(COMP) all

profile-build: net config-sanity objclean profileclean
	@echo ""
	@echo "Step 1/4. Building instrumented executable ..."
	$(MAKE) ARCH=$(ARCH) COMP=$(COMP) $(profile_make)
	@echo ""
	@echo "Step 2/4. Running benchmark for pgo-build ..."
	$(PGOBENCH) > /dev/null
	@echo ""
	@echo "Step 3/4. Building optimized executable ..."
	$(MAKE) ARCH=$(ARCH) COMP=$(COMP) objclean
	$(MAKE) ARCH=$(ARCH) COMP=$(COMP) $(profile_use)
	@echo ""
	@echo "Step 4/4. Deleting profile data ..."
	$(MAKE) ARCH=$(ARCH) COMP=$(COMP) profileclean

strip:
	$(STRIP) $(EXE)

install:
	-mkdir -p -m 755 $(BINDIR)
	-cp $(EXE) $(BINDIR)
	-strip $(BINDIR)/$(EXE)

#clean all
clean: objclean profileclean
	@rm -f .depend *~ core

net:
	$(eval nnuenet := $(shell grep EvalFile ucioption.cpp | grep Option | sed 's/.*\(nn-[a-z0-9]\{12\}.nnue\).*/\1/'))
	@echo "Default net: $(nnuenet)"
	$(eval nnuedownloadurl := https://tests.stockfishchess.org/api/nn/$(nnuenet))
	$(eval curl_or_wget := $(shell if hash curl 2>/dev/null; then echo "curl -skL"; elif hash wget 2>/dev/null; then echo "wget -qO-"; fi))
	@if test -f "$(nnuenet)"; then \
            echo "Already available."; \
         else \
            if [ "x$(curl_or_wget)" = "x" ]; then \
               echo "Automatic download failed: neither curl nor wget is installed. Install one of these tools or download the net manually"; exit 1; \
            else \
               echo "Downloading $(nnuedownloadurl)"; $(curl_or_wget) $(nnuedownloadurl) > $(nnuenet);\
            fi; \
        fi;
	$(eval shasum_command := $(shell if hash shasum 2>/dev/null; then echo "shasum -a 256 "; elif hash sha256sum 2>/dev/null; then echo "sha256sum "; fi))
	@if [ "x$(shasum_command)" != "x" ]; then \
	    if [ "$(nnuenet)" != "nn-"`$(shasum_command) $(nnuenet) | cut -c1-12`".nnue" ]; then \
                echo "Failed download or $(nnuenet) corrupted, please delete!"; exit 1; \
            fi \
         else \
            echo "shasum / sha256sum not found, skipping net validation"; \
        fi


# clean binaries and objects
objclean:
	@rm -f $(EXE) *.o ./syzygy/*.o ./nnue/*.o ./nnue/features/*.o

# clean auxiliary profiling files
profileclean:
	@rm -rf profdir
	@rm -f bench.txt *.gcda *.gcno ./syzygy/*.gcda ./nnue/*.gcda ./nnue/features/*.gcda *.s
	@rm -f stockfish.profdata *.profraw

default:
	help

### ==========================================================================
### Section 5. Private Targets
### ==========================================================================

all: $(EXE) .depend

config-sanity:
	@echo ""
	@echo "Config:"
	@echo "debug: '$(debug)'"
	@echo "sanitize: '$(sanitize)'"
	@echo "optimize: '$(optimize)'"
	@echo "arch: '$(arch)'"
	@echo "bits: '$(bits)'"
	@echo "kernel: '$(KERNEL)'"
	@echo "os: '$(OS)'"
	@echo "prefetch: '$(prefetch)'"
	@echo "popcnt: '$(popcnt)'"
	@echo "pext: '$(pext)'"
<<<<<<< HEAD
	@echo "mpi: '$(mpi)'"
=======
	@echo "sse: '$(sse)'"
	@echo "mmx: '$(mmx)'"
	@echo "sse2: '$(sse2)'"
	@echo "ssse3: '$(ssse3)'"
	@echo "sse41: '$(sse41)'"
	@echo "avx2: '$(avx2)'"
	@echo "avx512: '$(avx512)'"
	@echo "vnni: '$(vnni)'"
	@echo "neon: '$(neon)'"
>>>>>>> 42e8789f
	@echo ""
	@echo "Flags:"
	@echo "CXX: $(CXX)"
	@echo "CXXFLAGS: $(CXXFLAGS)"
	@echo "LDFLAGS: $(LDFLAGS)"
	@echo ""
	@echo "Testing config sanity. If this fails, try 'make help' ..."
	@echo ""
	@test "$(debug)" = "yes" || test "$(debug)" = "no"
	@test "$(sanitize)" = "undefined" || test "$(sanitize)" = "thread" || test "$(sanitize)" = "address" || test "$(sanitize)" = "no"
	@test "$(optimize)" = "yes" || test "$(optimize)" = "no"
	@test "$(arch)" = "any" || test "$(arch)" = "x86_64" || test "$(arch)" = "i386" || \
	 test "$(arch)" = "ppc64" || test "$(arch)" = "ppc" || \
	 test "$(arch)" = "armv7" || test "$(arch)" = "armv8-a" || test "$(arch)" = "arm64"
	@test "$(bits)" = "32" || test "$(bits)" = "64"
	@test "$(prefetch)" = "yes" || test "$(prefetch)" = "no"
	@test "$(popcnt)" = "yes" || test "$(popcnt)" = "no"
	@test "$(pext)" = "yes" || test "$(pext)" = "no"
	@test "$(sse)" = "yes" || test "$(sse)" = "no"
	@test "$(mmx)" = "yes" || test "$(mmx)" = "no"
	@test "$(sse2)" = "yes" || test "$(sse2)" = "no"
	@test "$(ssse3)" = "yes" || test "$(ssse3)" = "no"
	@test "$(sse41)" = "yes" || test "$(sse41)" = "no"
	@test "$(avx2)" = "yes" || test "$(avx2)" = "no"
	@test "$(avx512)" = "yes" || test "$(avx512)" = "no"
	@test "$(vnni)" = "yes" || test "$(vnni)" = "no"
	@test "$(neon)" = "yes" || test "$(neon)" = "no"
	@test "$(comp)" = "gcc" || test "$(comp)" = "icc" || test "$(comp)" = "mingw" || test "$(comp)" = "clang" \
	|| test "$(comp)" = "armv7a-linux-androideabi16-clang"  || test "$(comp)" = "aarch64-linux-android21-clang"

$(EXE): $(OBJS)
	+$(CXX) -o $@ $(OBJS) $(LDFLAGS)

clang-profile-make:
	$(MAKE) ARCH=$(ARCH) COMP=$(COMP) \
	EXTRACXXFLAGS='-fprofile-instr-generate ' \
	EXTRALDFLAGS=' -fprofile-instr-generate' \
	all

clang-profile-use:
	llvm-profdata merge -output=stockfish.profdata *.profraw
	$(MAKE) ARCH=$(ARCH) COMP=$(COMP) \
	EXTRACXXFLAGS='-fprofile-instr-use=stockfish.profdata' \
	EXTRALDFLAGS='-fprofile-use ' \
	all

gcc-profile-make:
	$(MAKE) ARCH=$(ARCH) COMP=$(COMP) \
	EXTRACXXFLAGS='-fprofile-generate' \
	EXTRALDFLAGS='-lgcov' \
	all

gcc-profile-use:
	$(MAKE) ARCH=$(ARCH) COMP=$(COMP) \
	EXTRACXXFLAGS='-fprofile-use -fno-peel-loops -fno-tracer' \
	EXTRALDFLAGS='-lgcov' \
	all

icc-profile-make:
	@mkdir -p profdir
	$(MAKE) ARCH=$(ARCH) COMP=$(COMP) \
	EXTRACXXFLAGS='-prof-gen=srcpos -prof_dir ./profdir' \
	all

icc-profile-use:
	$(MAKE) ARCH=$(ARCH) COMP=$(COMP) \
	EXTRACXXFLAGS='-prof_use -prof_dir ./profdir' \
	all

.depend:
	-@$(CXX) $(DEPENDFLAGS) -MM $(SRCS) > $@ 2> /dev/null

-include .depend<|MERGE_RESOLUTION|>--- conflicted
+++ resolved
@@ -68,9 +68,6 @@
 # prefetch = yes/no   --- -DUSE_PREFETCH   --- Use prefetch asm-instruction
 # popcnt = yes/no     --- -DUSE_POPCNT     --- Use popcnt asm-instruction
 # pext = yes/no       --- -DUSE_PEXT       --- Use pext x86_64 asm-instruction
-<<<<<<< HEAD
-# mpi = yes/no        --- -DUSE_MPI        --- Use Message Passing Interface
-=======
 # sse = yes/no        --- -msse            --- Use Intel Streaming SIMD Extensions
 # mmx = yes/no        --- -mmmx            --- Use Intel MMX instructions
 # sse2 = yes/no       --- -msse2           --- Use Intel Streaming SIMD Extensions 2
@@ -80,7 +77,7 @@
 # avx512 = yes/no     --- -mavx512bw       --- Use Intel Advanced Vector Extensions 512
 # vnni = yes/no       --- -mavx512vnni     --- Use Intel Vector Neural Network Instructions 512
 # neon = yes/no       --- -DUSE_NEON       --- Use ARM SIMD architecture
->>>>>>> 42e8789f
+# mpi = yes/no        --- -DUSE_MPI        --- Use Message Passing Interface
 #
 # Note that Makefile is space sensitive, so when adding new architectures
 # or modifying existing flags, you have to make sure there are no extra spaces
@@ -99,9 +96,6 @@
 prefetch = no
 popcnt = no
 pext = no
-<<<<<<< HEAD
-mpi = no
-=======
 sse = no
 mmx = no
 sse2 = no
@@ -111,9 +105,9 @@
 avx512 = no
 vnni = no
 neon = no
+mpi = no
 ARCH = x86-64-modern
 STRIP = strip
->>>>>>> 42e8789f
 
 ### 2.2 Architecture specific
 
@@ -764,9 +758,6 @@
 	@echo "prefetch: '$(prefetch)'"
 	@echo "popcnt: '$(popcnt)'"
 	@echo "pext: '$(pext)'"
-<<<<<<< HEAD
-	@echo "mpi: '$(mpi)'"
-=======
 	@echo "sse: '$(sse)'"
 	@echo "mmx: '$(mmx)'"
 	@echo "sse2: '$(sse2)'"
@@ -776,7 +767,7 @@
 	@echo "avx512: '$(avx512)'"
 	@echo "vnni: '$(vnni)'"
 	@echo "neon: '$(neon)'"
->>>>>>> 42e8789f
+	@echo "mpi: '$(mpi)'"
 	@echo ""
 	@echo "Flags:"
 	@echo "CXX: $(CXX)"
