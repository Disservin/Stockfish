--- conflicted
+++ resolved
@@ -52,13 +52,8 @@
 PGOBENCH = $(WINE_PATH) ./$(EXE) bench
 
 ### Source and object files
-<<<<<<< HEAD
-SRCS = benchmark.cpp bitbase.cpp bitboard.cpp cluster.cpp endgame.cpp evaluate.cpp main.cpp \
-	material.cpp misc.cpp movegen.cpp movepick.cpp pawns.cpp position.cpp psqt.cpp \
-=======
 SRCS = benchmark.cpp bitboard.cpp evaluate.cpp main.cpp \
-	misc.cpp movegen.cpp movepick.cpp position.cpp \
->>>>>>> 0716b845
+	misc.cpp movegen.cpp movepick.cpp position.cpp cluster.cpp \
 	search.cpp thread.cpp timeman.cpp tt.cpp uci.cpp ucioption.cpp tune.cpp syzygy/tbprobe.cpp \
 	nnue/nnue_misc.cpp nnue/features/half_ka_v2_hm.cpp nnue/network.cpp
 
@@ -83,29 +78,6 @@
 #
 # debug = yes/no      --- -DNDEBUG           --- Enable/Disable debug mode
 # sanitize = none/<sanitizer> ... (-fsanitize )
-<<<<<<< HEAD
-#                     --- ( undefined )    --- enable undefined behavior checks
-#                     --- ( thread    )    --- enable threading error checks
-#                     --- ( address   )    --- enable memory access checks
-#                     --- ...etc...        --- see compiler documentation for supported sanitizers
-# optimize = yes/no   --- (-O3/-fast etc.) --- Enable/Disable optimizations
-# arch = (name)       --- (-arch)          --- Target architecture
-# bits = 64/32        --- -DIS_64BIT       --- 64-/32-bit operating system
-# prefetch = yes/no   --- -DUSE_PREFETCH   --- Use prefetch asm-instruction
-# popcnt = yes/no     --- -DUSE_POPCNT     --- Use popcnt asm-instruction
-# pext = yes/no       --- -DUSE_PEXT       --- Use pext x86_64 asm-instruction
-# sse = yes/no        --- -msse            --- Use Intel Streaming SIMD Extensions
-# mmx = yes/no        --- -mmmx            --- Use Intel MMX instructions
-# sse2 = yes/no       --- -msse2           --- Use Intel Streaming SIMD Extensions 2
-# ssse3 = yes/no      --- -mssse3          --- Use Intel Supplemental Streaming SIMD Extensions 3
-# sse41 = yes/no      --- -msse4.1         --- Use Intel Streaming SIMD Extensions 4.1
-# avx2 = yes/no       --- -mavx2           --- Use Intel Advanced Vector Extensions 2
-# avx512 = yes/no     --- -mavx512bw       --- Use Intel Advanced Vector Extensions 512
-# vnni256 = yes/no    --- -mavx512vnni     --- Use Intel Vector Neural Network Instructions 256
-# vnni512 = yes/no    --- -mavx512vnni     --- Use Intel Vector Neural Network Instructions 512
-# neon = yes/no       --- -DUSE_NEON       --- Use ARM SIMD architecture
-# mpi = yes/no        --- -DUSE_MPI        --- Use Message Passing Interface
-=======
 #                     --- ( undefined )      --- enable undefined behavior checks
 #                     --- ( thread    )      --- enable threading error checks
 #                     --- ( address   )      --- enable memory access checks
@@ -128,7 +100,7 @@
 # vnni512 = yes/no    --- -mavx512vnni       --- Use Intel Vector Neural Network Instructions 512
 # neon = yes/no       --- -DUSE_NEON         --- Use ARM SIMD architecture
 # dotprod = yes/no    --- -DUSE_NEON_DOTPROD --- Use ARM advanced SIMD Int8 dot product instructions
->>>>>>> 0716b845
+# mpi = yes/no        --- -DUSE_MPI        --- Use Message Passing Interface
 #
 # Note that Makefile is space sensitive, so when adding new architectures
 # or modifying existing flags, you have to make sure there are no extra spaces
@@ -178,12 +150,9 @@
 vnni256 = no
 vnni512 = no
 neon = no
-<<<<<<< HEAD
 mpi = no
-=======
 dotprod = no
 arm_version = 0
->>>>>>> 0716b845
 STRIP = strip
 
 ifneq ($(shell which clang-format-17 2> /dev/null),)
@@ -1055,13 +1024,10 @@
 	@echo "vnni256: '$(vnni256)'"
 	@echo "vnni512: '$(vnni512)'"
 	@echo "neon: '$(neon)'"
-<<<<<<< HEAD
 	@echo "mpi: '$(mpi)'"
-=======
 	@echo "dotprod: '$(dotprod)'"
 	@echo "arm_version: '$(arm_version)'"
 	@echo "target_windows: '$(target_windows)'"
->>>>>>> 0716b845
 	@echo ""
 	@echo "Flags:"
 	@echo "CXX: $(CXX)"
