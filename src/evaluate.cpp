/*
  Stockfish, a UCI chess playing engine derived from Glaurung 2.1
  Copyright (C) 2004-2024 The Stockfish developers (see AUTHORS file)

  Stockfish is free software: you can redistribute it and/or modify
  it under the terms of the GNU General Public License as published by
  the Free Software Foundation, either version 3 of the License, or
  (at your option) any later version.

  Stockfish is distributed in the hope that it will be useful,
  but WITHOUT ANY WARRANTY; without even the implied warranty of
  MERCHANTABILITY or FITNESS FOR A PARTICULAR PURPOSE.  See the
  GNU General Public License for more details.

  You should have received a copy of the GNU General Public License
  along with this program.  If not, see <http://www.gnu.org/licenses/>.
*/

#include "evaluate.h"

#include <algorithm>
#include <cassert>
#include <cmath>
#include <cstdlib>
#include <iomanip>
#include <iostream>
#include <sstream>

<<<<<<< HEAD
#include "bitboard.h"
#include "cluster.h"
#include "evaluate.h"
#include "material.h"
#include "misc.h"
#include "pawns.h"
#include "thread.h"
#include "timeman.h"
=======
#include "nnue/network.h"
#include "nnue/nnue_misc.h"
#include "position.h"
#include "types.h"
>>>>>>> 0716b845
#include "uci.h"

namespace Stockfish {

<<<<<<< HEAD
namespace Eval {

  bool useNNUE;
  string currentEvalFileName = "None";

  /// NNUE::init() tries to load a NNUE network at startup time, or when the engine
  /// receives a UCI command "setoption name EvalFile value nn-[a-z0-9]{12}.nnue"
  /// The name of the NNUE network is always retrieved from the EvalFile option.
  /// We search the given network in three locations: internally (the default
  /// network may be embedded in the binary), in the active working directory and
  /// in the engine directory. Distro packagers may define the DEFAULT_NNUE_DIRECTORY
  /// variable to have the engine search in a special directory in their distro.

  void NNUE::init() {

    useNNUE = Options["Use NNUE"];
    if (!useNNUE)
        return;

    string eval_file = string(Options["EvalFile"]);
    if (eval_file.empty())
        eval_file = EvalFileDefaultName;

    #if defined(DEFAULT_NNUE_DIRECTORY)
    #define stringify2(x) #x
    #define stringify(x) stringify2(x)
    vector<string> dirs = { "<internal>" , "" , CommandLine::binaryDirectory , stringify(DEFAULT_NNUE_DIRECTORY) };
    #else
    vector<string> dirs = { "<internal>" , "" , CommandLine::binaryDirectory };
    #endif

    for (string directory : dirs)
        if (currentEvalFileName != eval_file)
        {
            if (directory != "<internal>")
            {
                ifstream stream(directory + eval_file, ios::binary);
                if (load_eval(eval_file, stream))
                    currentEvalFileName = eval_file;
            }

            if (directory == "<internal>" && eval_file == EvalFileDefaultName)
            {
                // C++ way to prepare a buffer for a memory stream
                class MemoryBuffer : public basic_streambuf<char> {
                    public: MemoryBuffer(char* p, size_t n) { setg(p, p, p + n); setp(p, p + n); }
                };

                MemoryBuffer buffer(const_cast<char*>(reinterpret_cast<const char*>(gEmbeddedNNUEData)),
                                    size_t(gEmbeddedNNUESize));

                istream stream(&buffer);
                if (load_eval(eval_file, stream))
                    currentEvalFileName = eval_file;
            }
        }
  }

  /// NNUE::verify() verifies that the last net used was loaded successfully
  void NNUE::verify() {

    string eval_file = string(Options["EvalFile"]);
    if (eval_file.empty())
        eval_file = EvalFileDefaultName;

    if (useNNUE && currentEvalFileName != eval_file)
    {

        string msg1 = "If the UCI option \"Use NNUE\" is set to true, network evaluation parameters compatible with the engine must be available.";
        string msg2 = "The option is set to true, but the network file " + eval_file + " was not loaded successfully.";
        string msg3 = "The UCI option EvalFile might need to specify the full path, including the directory name, to the network file.";
        string msg4 = "The default net can be downloaded from: https://tests.stockfishchess.org/api/nn/" + std::string(EvalFileDefaultName);
        string msg5 = "The engine will be terminated now.";

        sync_cout << "info string ERROR: " << msg1 << sync_endl;
        sync_cout << "info string ERROR: " << msg2 << sync_endl;
        sync_cout << "info string ERROR: " << msg3 << sync_endl;
        sync_cout << "info string ERROR: " << msg4 << sync_endl;
        sync_cout << "info string ERROR: " << msg5 << sync_endl;

        exit(EXIT_FAILURE);
    }

    if (Cluster::is_root())
    {
        if (useNNUE)
            sync_cout << "info string NNUE evaluation using " << eval_file << " enabled" << sync_endl;
        else
            sync_cout << "info string classical evaluation enabled" << sync_endl;
    }
  }
}

namespace Trace {

  enum Tracing { NO_TRACE, TRACE };

  enum Term { // The first 8 entries are reserved for PieceType
    MATERIAL = 8, IMBALANCE, MOBILITY, THREAT, PASSED, SPACE, WINNABLE, TOTAL, TERM_NB
  };

  Score scores[TERM_NB][COLOR_NB];

  double to_cp(Value v) { return double(v) / PawnValueEg; }

  void add(int idx, Color c, Score s) {
    scores[idx][c] = s;
  }

  void add(int idx, Score w, Score b = SCORE_ZERO) {
    scores[idx][WHITE] = w;
    scores[idx][BLACK] = b;
  }

  std::ostream& operator<<(std::ostream& os, Score s) {
    os << std::setw(5) << to_cp(mg_value(s)) << " "
       << std::setw(5) << to_cp(eg_value(s));
    return os;
  }

  std::ostream& operator<<(std::ostream& os, Term t) {

    if (t == MATERIAL || t == IMBALANCE || t == WINNABLE || t == TOTAL)
        os << " ----  ----"    << " | " << " ----  ----";
    else
        os << scores[t][WHITE] << " | " << scores[t][BLACK];

    os << " | " << scores[t][WHITE] - scores[t][BLACK] << " |\n";
    return os;
  }
=======
// Returns a static, purely materialistic evaluation of the position from
// the point of view of the given color. It can be divided by PawnValue to get
// an approximation of the material advantage on the board in terms of pawns.
int Eval::simple_eval(const Position& pos, Color c) {
    return PawnValue * (pos.count<PAWN>(c) - pos.count<PAWN>(~c))
         + (pos.non_pawn_material(c) - pos.non_pawn_material(~c));
>>>>>>> 0716b845
}


// Evaluate is the evaluator for the outer world. It returns a static evaluation
// of the position from the point of view of the side to move.
Value Eval::evaluate(const Eval::NNUE::Networks& networks, const Position& pos, int optimism) {

    assert(!pos.checkers());

    int  simpleEval = simple_eval(pos, pos.side_to_move());
    bool smallNet   = std::abs(simpleEval) > SmallNetThreshold;
    bool psqtOnly   = std::abs(simpleEval) > PsqtOnlyThreshold;
    int  nnueComplexity;
    int  v;

    Value nnue = smallNet ? networks.small.evaluate(pos, true, &nnueComplexity, psqtOnly)
                          : networks.big.evaluate(pos, true, &nnueComplexity, false);

    const auto adjustEval = [&](int optDiv, int nnueDiv, int pawnCountConstant, int pawnCountMul,
                                int npmConstant, int evalDiv, int shufflingConstant,
                                int shufflingDiv) {
        // Blend optimism and eval with nnue complexity and material imbalance
        optimism += optimism * (nnueComplexity + std::abs(simpleEval - nnue)) / optDiv;
        nnue -= nnue * (nnueComplexity * 5 / 3) / nnueDiv;

        int npm = pos.non_pawn_material() / 64;
        v       = (nnue * (npm + pawnCountConstant + pawnCountMul * pos.count<PAWN>())
             + optimism * (npmConstant + npm))
          / evalDiv;

        // Damp down the evaluation linearly when shuffling
        int shuffling = pos.rule50_count();
        v             = v * (shufflingConstant - shuffling) / shufflingDiv;
    };

    if (!smallNet)
        adjustEval(513, 32395, 919, 11, 145, 1036, 178, 204);
    else if (psqtOnly)
        adjustEval(517, 32857, 908, 7, 155, 1019, 224, 238);
    else
        adjustEval(499, 32793, 903, 9, 147, 1067, 208, 211);

    // Guarantee evaluation does not hit the tablebase range
    v = std::clamp(v, VALUE_TB_LOSS_IN_MAX_PLY + 1, VALUE_TB_WIN_IN_MAX_PLY - 1);

    return v;
}

// Like evaluate(), but instead of returning a value, it returns
// a string (suitable for outputting to stdout) that contains the detailed
// descriptions and values of each evaluation term. Useful for debugging.
// Trace scores are from white's point of view
std::string Eval::trace(Position& pos, const Eval::NNUE::Networks& networks) {

    if (pos.checkers())
        return "Final evaluation: none (in check)";

    std::stringstream ss;
    ss << std::showpoint << std::noshowpos << std::fixed << std::setprecision(2);
    ss << '\n' << NNUE::trace(pos, networks) << '\n';

    ss << std::showpoint << std::showpos << std::fixed << std::setprecision(2) << std::setw(15);

    Value v = networks.big.evaluate(pos, false);
    v       = pos.side_to_move() == WHITE ? v : -v;
    ss << "NNUE evaluation        " << 0.01 * UCI::to_cp(v, pos) << " (white side)\n";

    v = evaluate(networks, pos, VALUE_ZERO);
    v = pos.side_to_move() == WHITE ? v : -v;
    ss << "Final evaluation       " << 0.01 * UCI::to_cp(v, pos) << " (white side)";
    ss << " [with scaled NNUE, ...]";
    ss << "\n";

    return ss.str();
}

}  // namespace Stockfish<|MERGE_RESOLUTION|>--- conflicted
+++ resolved
@@ -26,164 +26,20 @@
 #include <iostream>
 #include <sstream>
 
-<<<<<<< HEAD
-#include "bitboard.h"
-#include "cluster.h"
-#include "evaluate.h"
-#include "material.h"
-#include "misc.h"
-#include "pawns.h"
-#include "thread.h"
-#include "timeman.h"
-=======
 #include "nnue/network.h"
 #include "nnue/nnue_misc.h"
 #include "position.h"
 #include "types.h"
->>>>>>> 0716b845
 #include "uci.h"
 
 namespace Stockfish {
 
-<<<<<<< HEAD
-namespace Eval {
-
-  bool useNNUE;
-  string currentEvalFileName = "None";
-
-  /// NNUE::init() tries to load a NNUE network at startup time, or when the engine
-  /// receives a UCI command "setoption name EvalFile value nn-[a-z0-9]{12}.nnue"
-  /// The name of the NNUE network is always retrieved from the EvalFile option.
-  /// We search the given network in three locations: internally (the default
-  /// network may be embedded in the binary), in the active working directory and
-  /// in the engine directory. Distro packagers may define the DEFAULT_NNUE_DIRECTORY
-  /// variable to have the engine search in a special directory in their distro.
-
-  void NNUE::init() {
-
-    useNNUE = Options["Use NNUE"];
-    if (!useNNUE)
-        return;
-
-    string eval_file = string(Options["EvalFile"]);
-    if (eval_file.empty())
-        eval_file = EvalFileDefaultName;
-
-    #if defined(DEFAULT_NNUE_DIRECTORY)
-    #define stringify2(x) #x
-    #define stringify(x) stringify2(x)
-    vector<string> dirs = { "<internal>" , "" , CommandLine::binaryDirectory , stringify(DEFAULT_NNUE_DIRECTORY) };
-    #else
-    vector<string> dirs = { "<internal>" , "" , CommandLine::binaryDirectory };
-    #endif
-
-    for (string directory : dirs)
-        if (currentEvalFileName != eval_file)
-        {
-            if (directory != "<internal>")
-            {
-                ifstream stream(directory + eval_file, ios::binary);
-                if (load_eval(eval_file, stream))
-                    currentEvalFileName = eval_file;
-            }
-
-            if (directory == "<internal>" && eval_file == EvalFileDefaultName)
-            {
-                // C++ way to prepare a buffer for a memory stream
-                class MemoryBuffer : public basic_streambuf<char> {
-                    public: MemoryBuffer(char* p, size_t n) { setg(p, p, p + n); setp(p, p + n); }
-                };
-
-                MemoryBuffer buffer(const_cast<char*>(reinterpret_cast<const char*>(gEmbeddedNNUEData)),
-                                    size_t(gEmbeddedNNUESize));
-
-                istream stream(&buffer);
-                if (load_eval(eval_file, stream))
-                    currentEvalFileName = eval_file;
-            }
-        }
-  }
-
-  /// NNUE::verify() verifies that the last net used was loaded successfully
-  void NNUE::verify() {
-
-    string eval_file = string(Options["EvalFile"]);
-    if (eval_file.empty())
-        eval_file = EvalFileDefaultName;
-
-    if (useNNUE && currentEvalFileName != eval_file)
-    {
-
-        string msg1 = "If the UCI option \"Use NNUE\" is set to true, network evaluation parameters compatible with the engine must be available.";
-        string msg2 = "The option is set to true, but the network file " + eval_file + " was not loaded successfully.";
-        string msg3 = "The UCI option EvalFile might need to specify the full path, including the directory name, to the network file.";
-        string msg4 = "The default net can be downloaded from: https://tests.stockfishchess.org/api/nn/" + std::string(EvalFileDefaultName);
-        string msg5 = "The engine will be terminated now.";
-
-        sync_cout << "info string ERROR: " << msg1 << sync_endl;
-        sync_cout << "info string ERROR: " << msg2 << sync_endl;
-        sync_cout << "info string ERROR: " << msg3 << sync_endl;
-        sync_cout << "info string ERROR: " << msg4 << sync_endl;
-        sync_cout << "info string ERROR: " << msg5 << sync_endl;
-
-        exit(EXIT_FAILURE);
-    }
-
-    if (Cluster::is_root())
-    {
-        if (useNNUE)
-            sync_cout << "info string NNUE evaluation using " << eval_file << " enabled" << sync_endl;
-        else
-            sync_cout << "info string classical evaluation enabled" << sync_endl;
-    }
-  }
-}
-
-namespace Trace {
-
-  enum Tracing { NO_TRACE, TRACE };
-
-  enum Term { // The first 8 entries are reserved for PieceType
-    MATERIAL = 8, IMBALANCE, MOBILITY, THREAT, PASSED, SPACE, WINNABLE, TOTAL, TERM_NB
-  };
-
-  Score scores[TERM_NB][COLOR_NB];
-
-  double to_cp(Value v) { return double(v) / PawnValueEg; }
-
-  void add(int idx, Color c, Score s) {
-    scores[idx][c] = s;
-  }
-
-  void add(int idx, Score w, Score b = SCORE_ZERO) {
-    scores[idx][WHITE] = w;
-    scores[idx][BLACK] = b;
-  }
-
-  std::ostream& operator<<(std::ostream& os, Score s) {
-    os << std::setw(5) << to_cp(mg_value(s)) << " "
-       << std::setw(5) << to_cp(eg_value(s));
-    return os;
-  }
-
-  std::ostream& operator<<(std::ostream& os, Term t) {
-
-    if (t == MATERIAL || t == IMBALANCE || t == WINNABLE || t == TOTAL)
-        os << " ----  ----"    << " | " << " ----  ----";
-    else
-        os << scores[t][WHITE] << " | " << scores[t][BLACK];
-
-    os << " | " << scores[t][WHITE] - scores[t][BLACK] << " |\n";
-    return os;
-  }
-=======
 // Returns a static, purely materialistic evaluation of the position from
 // the point of view of the given color. It can be divided by PawnValue to get
 // an approximation of the material advantage on the board in terms of pawns.
 int Eval::simple_eval(const Position& pos, Color c) {
     return PawnValue * (pos.count<PAWN>(c) - pos.count<PAWN>(~c))
          + (pos.non_pawn_material(c) - pos.non_pawn_material(~c));
->>>>>>> 0716b845
 }
 
 
