/*
  Stockfish, a UCI chess playing engine derived from Glaurung 2.1
  Copyright (C) 2004-2024 The Stockfish developers (see AUTHORS file)

  Stockfish is free software: you can redistribute it and/or modify
  it under the terms of the GNU General Public License as published by
  the Free Software Foundation, either version 3 of the License, or
  (at your option) any later version.

  Stockfish is distributed in the hope that it will be useful,
  but WITHOUT ANY WARRANTY; without even the implied warranty of
  MERCHANTABILITY or FITNESS FOR A PARTICULAR PURPOSE.  See the
  GNU General Public License for more details.

  You should have received a copy of the GNU General Public License
  along with this program.  If not, see <http://www.gnu.org/licenses/>.
*/

#ifndef THREAD_H_INCLUDED
#define THREAD_H_INCLUDED

#include <atomic>
#include <condition_variable>
#include <cstddef>
#include <cstdint>
#include <memory>
#include <mutex>
#include <vector>

<<<<<<< HEAD
#include "cluster.h"
#include "material.h"
#include "movepick.h"
#include "pawns.h"
=======
>>>>>>> 0716b845
#include "position.h"
#include "search.h"
#include "thread_win32_osx.h"

namespace Stockfish {


class OptionsMap;
using Value = int;

<<<<<<< HEAD
  std::mutex mutex;
  std::condition_variable cv;
  size_t idx;
  bool exit = false, searching = true; // Set before starting std::thread
  NativeThread stdThread;

public:
  explicit Thread(size_t);
  virtual ~Thread();
  virtual void search();
  void clear();
  void idle_loop();
  void start_searching();
  void wait_for_search_finished();
  size_t id() const { return idx; }

  Pawns::Table pawnsTable;
  Material::Table materialTable;
  size_t pvIdx, pvLast;
  RunningAverage doubleExtensionAverage[COLOR_NB];
  uint64_t nodesLastExplosive;
  uint64_t nodesLastNormal;
  std::atomic<uint64_t> nodes, tbHits, TTsaves, bestMoveChanges;
  int selDepth, nmpMinPly;
  Color nmpColor;
  ExplosionState state;

  Position rootPos;
  StateInfo rootState;
  Search::RootMoves rootMoves;
  Depth rootDepth, completedDepth;
  CounterMoveHistory counterMoves;
  ButterflyHistory mainHistory;
  LowPlyHistory lowPlyHistory;
  CapturePieceToHistory captureHistory;
  ContinuationHistory continuationHistory[2][2];
  Score trend;
#ifdef USE_MPI
  struct {
      std::mutex mutex;
      Cluster::TTCache<Cluster::TTCacheSize> buffer = {};
  } ttCache;
#endif
=======
// Abstraction of a thread. It contains a pointer to the worker and a native thread.
// After construction, the native thread is started with idle_loop()
// waiting for a signal to start searching.
// When the signal is received, the thread starts searching and when
// the search is finished, it goes back to idle_loop() waiting for a new signal.
class Thread {
   public:
    Thread(Search::SharedState&, std::unique_ptr<Search::ISearchManager>, size_t);
    virtual ~Thread();

    void   idle_loop();
    void   start_searching();
    void   wait_for_search_finished();
    size_t id() const { return idx; }

    std::unique_ptr<Search::Worker> worker;

   private:
    std::mutex              mutex;
    std::condition_variable cv;
    size_t                  idx, nthreads;
    bool                    exit = false, searching = true;  // Set before starting std::thread
    NativeThread            stdThread;
>>>>>>> 0716b845
};


// ThreadPool struct handles all the threads-related stuff like init, starting,
// parking and, most importantly, launching a thread. All the access to threads
// is done through this class.
class ThreadPool {

   public:
    ~ThreadPool() {
        // destroy any existing thread(s)
        if (threads.size() > 0)
        {
            main_thread()->wait_for_search_finished();

            while (threads.size() > 0)
                delete threads.back(), threads.pop_back();
        }
    }

    void start_thinking(const OptionsMap&, Position&, StateListPtr&, Search::LimitsType);
    void clear();
    void set(Search::SharedState);

    Search::SearchManager* main_manager();
    Thread*                main_thread() const { return threads.front(); }
    uint64_t               nodes_searched() const;
    uint64_t               tb_hits() const;
    Thread*                get_best_thread() const;
    void                   start_searching();
    void                   wait_for_search_finished() const;

    std::atomic_bool stop, abortedSearch, increaseDepth;

    auto cbegin() const noexcept { return threads.cbegin(); }
    auto begin() noexcept { return threads.begin(); }
    auto end() noexcept { return threads.end(); }
    auto cend() const noexcept { return threads.cend(); }
    auto size() const noexcept { return threads.size(); }
    auto empty() const noexcept { return threads.empty(); }

   private:
    StateListPtr         setupStates;
    std::vector<Thread*> threads;

    uint64_t accumulate(std::atomic<uint64_t> Search::Worker::*member) const {

        uint64_t sum = 0;
        for (Thread* th : threads)
            sum += (th->worker.get()->*member).load(std::memory_order_relaxed);
        return sum;
    }
};

}  // namespace Stockfish

<<<<<<< HEAD
/// ThreadPool struct handles all the threads-related stuff like init, starting,
/// parking and, most importantly, launching a thread. All the access to threads
/// is done through this class.

struct ThreadPool : public std::vector<Thread*> {

  void start_thinking(Position&, StateListPtr&, const Search::LimitsType&, bool = false);
  void clear();
  void set(size_t);

  MainThread* main()        const { return static_cast<MainThread*>(front()); }
  uint64_t nodes_searched() const { return accumulate(&Thread::nodes); }
  uint64_t tb_hits()        const { return accumulate(&Thread::tbHits); }
  uint64_t TT_saves()       const { return accumulate(&Thread::TTsaves); }
  Thread* get_best_thread() const;
  void start_searching();
  void wait_for_search_finished() const;

  std::atomic_bool stop, increaseDepth;

private:
  StateListPtr setupStates;

  uint64_t accumulate(std::atomic<uint64_t> Thread::* member) const {

    uint64_t sum = 0;
    for (Thread* th : *this)
        sum += (th->*member).load(std::memory_order_relaxed);
    return sum;
  }
};

extern ThreadPool Threads;

} // namespace Stockfish

#endif // #ifndef THREAD_H_INCLUDED
=======
#endif  // #ifndef THREAD_H_INCLUDED
>>>>>>> 0716b845
<|MERGE_RESOLUTION|>--- conflicted
+++ resolved
@@ -27,13 +27,7 @@
 #include <mutex>
 #include <vector>
 
-<<<<<<< HEAD
-#include "cluster.h"
-#include "material.h"
 #include "movepick.h"
-#include "pawns.h"
-=======
->>>>>>> 0716b845
 #include "position.h"
 #include "search.h"
 #include "thread_win32_osx.h"
@@ -44,51 +38,6 @@
 class OptionsMap;
 using Value = int;
 
-<<<<<<< HEAD
-  std::mutex mutex;
-  std::condition_variable cv;
-  size_t idx;
-  bool exit = false, searching = true; // Set before starting std::thread
-  NativeThread stdThread;
-
-public:
-  explicit Thread(size_t);
-  virtual ~Thread();
-  virtual void search();
-  void clear();
-  void idle_loop();
-  void start_searching();
-  void wait_for_search_finished();
-  size_t id() const { return idx; }
-
-  Pawns::Table pawnsTable;
-  Material::Table materialTable;
-  size_t pvIdx, pvLast;
-  RunningAverage doubleExtensionAverage[COLOR_NB];
-  uint64_t nodesLastExplosive;
-  uint64_t nodesLastNormal;
-  std::atomic<uint64_t> nodes, tbHits, TTsaves, bestMoveChanges;
-  int selDepth, nmpMinPly;
-  Color nmpColor;
-  ExplosionState state;
-
-  Position rootPos;
-  StateInfo rootState;
-  Search::RootMoves rootMoves;
-  Depth rootDepth, completedDepth;
-  CounterMoveHistory counterMoves;
-  ButterflyHistory mainHistory;
-  LowPlyHistory lowPlyHistory;
-  CapturePieceToHistory captureHistory;
-  ContinuationHistory continuationHistory[2][2];
-  Score trend;
-#ifdef USE_MPI
-  struct {
-      std::mutex mutex;
-      Cluster::TTCache<Cluster::TTCacheSize> buffer = {};
-  } ttCache;
-#endif
-=======
 // Abstraction of a thread. It contains a pointer to the worker and a native thread.
 // After construction, the native thread is started with idle_loop()
 // waiting for a signal to start searching.
@@ -112,7 +61,6 @@
     size_t                  idx, nthreads;
     bool                    exit = false, searching = true;  // Set before starting std::thread
     NativeThread            stdThread;
->>>>>>> 0716b845
 };
 
 
@@ -141,6 +89,7 @@
     Thread*                main_thread() const { return threads.front(); }
     uint64_t               nodes_searched() const;
     uint64_t               tb_hits() const;
+    uint64_t               TT_saves() const;
     Thread*                get_best_thread() const;
     void                   start_searching();
     void                   wait_for_search_finished() const;
@@ -169,44 +118,4 @@
 
 }  // namespace Stockfish
 
-<<<<<<< HEAD
-/// ThreadPool struct handles all the threads-related stuff like init, starting,
-/// parking and, most importantly, launching a thread. All the access to threads
-/// is done through this class.
-
-struct ThreadPool : public std::vector<Thread*> {
-
-  void start_thinking(Position&, StateListPtr&, const Search::LimitsType&, bool = false);
-  void clear();
-  void set(size_t);
-
-  MainThread* main()        const { return static_cast<MainThread*>(front()); }
-  uint64_t nodes_searched() const { return accumulate(&Thread::nodes); }
-  uint64_t tb_hits()        const { return accumulate(&Thread::tbHits); }
-  uint64_t TT_saves()       const { return accumulate(&Thread::TTsaves); }
-  Thread* get_best_thread() const;
-  void start_searching();
-  void wait_for_search_finished() const;
-
-  std::atomic_bool stop, increaseDepth;
-
-private:
-  StateListPtr setupStates;
-
-  uint64_t accumulate(std::atomic<uint64_t> Thread::* member) const {
-
-    uint64_t sum = 0;
-    for (Thread* th : *this)
-        sum += (th->*member).load(std::memory_order_relaxed);
-    return sum;
-  }
-};
-
-extern ThreadPool Threads;
-
-} // namespace Stockfish
-
-#endif // #ifndef THREAD_H_INCLUDED
-=======
-#endif  // #ifndef THREAD_H_INCLUDED
->>>>>>> 0716b845
+#endif  // #ifndef THREAD_H_INCLUDED