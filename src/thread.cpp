/*
  Stockfish, a UCI chess playing engine derived from Glaurung 2.1
  Copyright (C) 2004-2024 The Stockfish developers (see AUTHORS file)

  Stockfish is free software: you can redistribute it and/or modify
  it under the terms of the GNU General Public License as published by
  the Free Software Foundation, either version 3 of the License, or
  (at your option) any later version.

  Stockfish is distributed in the hope that it will be useful,
  but WITHOUT ANY WARRANTY; without even the implied warranty of
  MERCHANTABILITY or FITNESS FOR A PARTICULAR PURPOSE.  See the
  GNU General Public License for more details.

  You should have received a copy of the GNU General Public License
  along with this program.  If not, see <http://www.gnu.org/licenses/>.
*/

#include "thread.h"

#include <algorithm>
#include <cassert>
#include <deque>
#include <memory>
#include <string>
#include <unordered_map>
#include <utility>

<<<<<<< HEAD
#include "cluster.h"
#include "misc.h"
=======
>>>>>>> 60351b9d
#include "movegen.h"
#include "search.h"
#include "syzygy/tbprobe.h"
#include "timeman.h"
#include "types.h"
#include "uci.h"
#include "ucioption.h"

namespace Stockfish {

// Constructor launches the thread and waits until it goes to sleep
// in idle_loop(). Note that 'searching' and 'exit' should be already set.
Thread::Thread(Search::SharedState&                    sharedState,
               std::unique_ptr<Search::ISearchManager> sm,
               size_t                                  n,
               OptionalThreadToNumaNodeBinder          binder) :
    idx(n),
    nthreads(sharedState.options["Threads"]),
    stdThread(&Thread::idle_loop, this) {

    wait_for_search_finished();

    run_custom_job([this, &binder, &sharedState, &sm, n]() {
        // Use the binder to [maybe] bind the threads to a NUMA node before doing
        // the Worker allocation. Ideally we would also allocate the SearchManager
        // here, but that's minor.
        this->numaAccessToken = binder();
        this->worker =
          std::make_unique<Search::Worker>(sharedState, std::move(sm), n, this->numaAccessToken);
    });

    wait_for_search_finished();
}


// Destructor wakes up the thread in idle_loop() and waits
// for its termination. Thread should be already waiting.
Thread::~Thread() {

    assert(!searching);

    exit = true;
    start_searching();
    stdThread.join();
}

// Wakes up the thread that will start the search
void Thread::start_searching() {
    assert(worker != nullptr);
    run_custom_job([this]() { worker->start_searching(); });
}

// Clears the histories for the thread worker (usually before a new game)
void Thread::clear_worker() {
    assert(worker != nullptr);
    run_custom_job([this]() { worker->clear(); });
}

// Blocks on the condition variable until the thread has finished searching
void Thread::wait_for_search_finished() {

    std::unique_lock<std::mutex> lk(mutex);
    cv.wait(lk, [&] { return !searching; });
}

// Launching a function in the thread
void Thread::run_custom_job(std::function<void()> f) {
    {
        std::unique_lock<std::mutex> lk(mutex);
        cv.wait(lk, [&] { return !searching; });
        jobFunc   = std::move(f);
        searching = true;
    }
    cv.notify_one();
}

void Thread::ensure_network_replicated() { worker->ensure_network_replicated(); }

// Thread gets parked here, blocked on the condition variable
// when the thread has no work to do.

void Thread::idle_loop() {
    while (true)
    {
        std::unique_lock<std::mutex> lk(mutex);
        searching = false;
        cv.notify_one();  // Wake up anyone waiting for search finished
        cv.wait(lk, [&] { return searching; });

        if (exit)
            return;

        std::function<void()> job = std::move(jobFunc);
        jobFunc                   = nullptr;

        lk.unlock();

        if (job)
            job();
    }
}

Search::SearchManager* ThreadPool::main_manager() { return main_thread()->worker->main_manager(); }

uint64_t ThreadPool::nodes_searched() const { return accumulate(&Search::Worker::nodes); }
uint64_t ThreadPool::tb_hits() const { return accumulate(&Search::Worker::tbHits); }
uint64_t ThreadPool::TT_saves() const { return accumulate(&Search::Worker::TTsaves); }

// Creates/destroys threads to match the requested number.
// Created and launched threads will immediately go to sleep in idle_loop.
// Upon resizing, threads are recreated to allow for binding if necessary.
void ThreadPool::set(const NumaConfig&                           numaConfig,
                     Search::SharedState                         sharedState,
                     const Search::SearchManager::UpdateContext& updateContext) {

    if (threads.size() > 0)  // destroy any existing thread(s)
    {
        main_thread()->wait_for_search_finished();

        threads.clear();

        boundThreadToNumaNode.clear();
    }

    const size_t requested = sharedState.options["Threads"];

    if (requested > 0)  // create new thread(s)
    {
        // Binding threads may be problematic when there's multiple NUMA nodes and
        // multiple Stockfish instances running. In particular, if each instance
        // runs a single thread then they would all be mapped to the first NUMA node.
        // This is undesirable, and so the default behaviour (i.e. when the user does not
        // change the NumaConfig UCI setting) is to not bind the threads to processors
        // unless we know for sure that we span NUMA nodes and replication is required.
        const std::string numaPolicy(sharedState.options["NumaPolicy"]);
        const bool        doBindThreads = [&]() {
            if (numaPolicy == "none")
                return false;

            if (numaPolicy == "auto")
                return numaConfig.suggests_binding_threads(requested);

            // numaPolicy == "system", or explicitly set by the user
            return true;
        }();

        boundThreadToNumaNode = doBindThreads
                                ? numaConfig.distribute_threads_among_numa_nodes(requested)
                                : std::vector<NumaIndex>{};

        while (threads.size() < requested)
        {
            const size_t    threadId = threads.size();
            const NumaIndex numaId   = doBindThreads ? boundThreadToNumaNode[threadId] : 0;
            auto            manager  = threadId == 0 ? std::unique_ptr<Search::ISearchManager>(
                                             std::make_unique<Search::SearchManager>(updateContext))
                                                     : std::make_unique<Search::NullSearchManager>();

            // When not binding threads we want to force all access to happen
            // from the same NUMA node, because in case of NUMA replicated memory
            // accesses we don't want to trash cache in case the threads get scheduled
            // on the same NUMA node.
            auto binder = doBindThreads ? OptionalThreadToNumaNodeBinder(numaConfig, numaId)
                                        : OptionalThreadToNumaNodeBinder(numaId);

            threads.emplace_back(
              std::make_unique<Thread>(sharedState, std::move(manager), threadId, binder));
        }

        clear();

        main_thread()->wait_for_search_finished();
<<<<<<< HEAD

        // Reallocate the hash with the new threadpool size
        sharedState.tt.resize(sharedState.options["Hash"], requested);

        // Adjust cluster buffers
        Cluster::ttSendRecvBuff_resize(requested);
=======
>>>>>>> 60351b9d
    }
}


// Sets threadPool data to initial values
void ThreadPool::clear() {
    if (threads.size() == 0)
        return;

    for (auto&& th : threads)
        th->clear_worker();

    for (auto&& th : threads)
        th->wait_for_search_finished();

    // These two affect the time taken on the first move of a game:
    main_manager()->bestPreviousAverageScore = VALUE_INFINITE;
    main_manager()->previousTimeReduction    = 0.85;

    main_manager()->callsCnt           = 0;
    main_manager()->bestPreviousScore  = VALUE_INFINITE;
    main_manager()->originalTimeAdjust = -1;
    main_manager()->tm.clear();
}

void ThreadPool::run_on_thread(size_t threadId, std::function<void()> f) {
    assert(threads.size() > threadId);
    threads[threadId]->run_custom_job(std::move(f));
}

void ThreadPool::wait_on_thread(size_t threadId) {
    assert(threads.size() > threadId);
    threads[threadId]->wait_for_search_finished();
}

size_t ThreadPool::num_threads() const { return threads.size(); }


// Wakes up main thread waiting in idle_loop() and returns immediately.
// Main thread will wake up other threads and start the search.
void ThreadPool::start_thinking(const OptionsMap&  options,
                                Position&          pos,
                                StateListPtr&      states,
                                Search::LimitsType limits) {

    main_thread()->wait_for_search_finished();

    main_manager()->stopOnPonderhit = stop = abortedSearch = false;
    main_manager()->ponder                                 = limits.ponderMode;

    increaseDepth = true;

    Search::RootMoves rootMoves;
    const auto        legalmoves = MoveList<LEGAL>(pos);

    for (const auto& uciMove : limits.searchmoves)
    {
        auto move = UCIEngine::to_move(pos, uciMove);

        if (std::find(legalmoves.begin(), legalmoves.end(), move) != legalmoves.end())
            rootMoves.emplace_back(move);
    }

    if (rootMoves.empty())
        for (const auto& m : legalmoves)
            rootMoves.emplace_back(m);

    Tablebases::Config tbConfig = Tablebases::rank_root_moves(options, pos, rootMoves);

    // After ownership transfer 'states' becomes empty, so if we stop the search
    // and call 'go' again without setting a new position states.get() == nullptr.
    assert(states.get() || setupStates.get());

    if (states.get())
        setupStates = std::move(states);  // Ownership transfer, states is now empty

    // We use Position::set() to set root position across threads. But there are
    // some StateInfo fields (previous, pliesFromNull, capturedPiece) that cannot
    // be deduced from a fen string, so set() clears them and they are set from
    // setupStates->back() later. The rootState is per thread, earlier states are
    // shared since they are read-only.
    for (auto&& th : threads)
    {
<<<<<<< HEAD
        th->worker->limits = limits;
        th->worker->nodes = th->worker->tbHits = th->worker->nmpMinPly =
          th->worker->bestMoveChanges          = 0;
        th->worker->TTsaves                    = 0;
        th->worker->rootDepth = th->worker->completedDepth = 0;
        th->worker->rootMoves                              = rootMoves;
        th->worker->rootPos.set(pos.fen(), pos.is_chess960(), &th->worker->rootState);
        th->worker->rootState = setupStates->back();
        th->worker->tbConfig  = tbConfig;
    }

    Cluster::signals_init();
=======
        th->run_custom_job([&]() {
            th->worker->limits = limits;
            th->worker->nodes = th->worker->tbHits = th->worker->nmpMinPly =
              th->worker->bestMoveChanges          = 0;
            th->worker->rootDepth = th->worker->completedDepth = 0;
            th->worker->rootMoves                              = rootMoves;
            th->worker->rootPos.set(pos.fen(), pos.is_chess960(), &th->worker->rootState);
            th->worker->rootState = setupStates->back();
            th->worker->tbConfig  = tbConfig;
        });
    }

    for (auto&& th : threads)
        th->wait_for_search_finished();
>>>>>>> 60351b9d

    main_thread()->start_searching();
}

Thread* ThreadPool::get_best_thread() const {

    Thread* bestThread = threads.front().get();
    Value   minScore   = VALUE_NONE;

    std::unordered_map<Move, int64_t, Move::MoveHash> votes(
      2 * std::min(size(), bestThread->worker->rootMoves.size()));

    // Find the minimum score of all threads
    for (auto&& th : threads)
        minScore = std::min(minScore, th->worker->rootMoves[0].score);

    // Vote according to score and depth, and select the best thread
    auto thread_voting_value = [minScore](Thread* th) {
        return (th->worker->rootMoves[0].score - minScore + 14) * int(th->worker->completedDepth);
    };

    for (auto&& th : threads)
        votes[th->worker->rootMoves[0].pv[0]] += thread_voting_value(th.get());

    for (auto&& th : threads)
    {
        const auto bestThreadScore = bestThread->worker->rootMoves[0].score;
        const auto newThreadScore  = th->worker->rootMoves[0].score;

        const auto& bestThreadPV = bestThread->worker->rootMoves[0].pv;
        const auto& newThreadPV  = th->worker->rootMoves[0].pv;

        const auto bestThreadMoveVote = votes[bestThreadPV[0]];
        const auto newThreadMoveVote  = votes[newThreadPV[0]];

        const bool bestThreadInProvenWin = bestThreadScore >= VALUE_TB_WIN_IN_MAX_PLY;
        const bool newThreadInProvenWin  = newThreadScore >= VALUE_TB_WIN_IN_MAX_PLY;

        const bool bestThreadInProvenLoss =
          bestThreadScore != -VALUE_INFINITE && bestThreadScore <= VALUE_TB_LOSS_IN_MAX_PLY;
        const bool newThreadInProvenLoss =
          newThreadScore != -VALUE_INFINITE && newThreadScore <= VALUE_TB_LOSS_IN_MAX_PLY;

        // We make sure not to pick a thread with truncated principal variation
        const bool betterVotingValue =
          thread_voting_value(th.get()) * int(newThreadPV.size() > 2)
          > thread_voting_value(bestThread) * int(bestThreadPV.size() > 2);

        if (bestThreadInProvenWin)
        {
            // Make sure we pick the shortest mate / TB conversion
            if (newThreadScore > bestThreadScore)
                bestThread = th.get();
        }
        else if (bestThreadInProvenLoss)
        {
            // Make sure we pick the shortest mated / TB conversion
            if (newThreadInProvenLoss && newThreadScore < bestThreadScore)
                bestThread = th.get();
        }
        else if (newThreadInProvenWin || newThreadInProvenLoss
                 || (newThreadScore > VALUE_TB_LOSS_IN_MAX_PLY
                     && (newThreadMoveVote > bestThreadMoveVote
                         || (newThreadMoveVote == bestThreadMoveVote && betterVotingValue))))
            bestThread = th.get();
    }

    return bestThread;
}


// Start non-main threads.
// Will be invoked by main thread after it has started searching.
void ThreadPool::start_searching() {

    for (auto&& th : threads)
        if (th != threads.front())
            th->start_searching();
}


// Wait for non-main threads
void ThreadPool::wait_for_search_finished() const {

    for (auto&& th : threads)
        if (th != threads.front())
            th->wait_for_search_finished();
}

std::vector<size_t> ThreadPool::get_bound_thread_count_by_numa_node() const {
    std::vector<size_t> counts;

    if (!boundThreadToNumaNode.empty())
    {
        NumaIndex highestNumaNode = 0;
        for (NumaIndex n : boundThreadToNumaNode)
            if (n > highestNumaNode)
                highestNumaNode = n;

        counts.resize(highestNumaNode + 1, 0);

        for (NumaIndex n : boundThreadToNumaNode)
            counts[n] += 1;
    }

    return counts;
}

void ThreadPool::ensure_network_replicated() {
    for (auto&& th : threads)
        th->ensure_network_replicated();
}

}  // namespace Stockfish<|MERGE_RESOLUTION|>--- conflicted
+++ resolved
@@ -26,11 +26,8 @@
 #include <unordered_map>
 #include <utility>
 
-<<<<<<< HEAD
 #include "cluster.h"
 #include "misc.h"
-=======
->>>>>>> 60351b9d
 #include "movegen.h"
 #include "search.h"
 #include "syzygy/tbprobe.h"
@@ -203,15 +200,6 @@
         clear();
 
         main_thread()->wait_for_search_finished();
-<<<<<<< HEAD
-
-        // Reallocate the hash with the new threadpool size
-        sharedState.tt.resize(sharedState.options["Hash"], requested);
-
-        // Adjust cluster buffers
-        Cluster::ttSendRecvBuff_resize(requested);
-=======
->>>>>>> 60351b9d
     }
 }
 
@@ -295,20 +283,6 @@
     // shared since they are read-only.
     for (auto&& th : threads)
     {
-<<<<<<< HEAD
-        th->worker->limits = limits;
-        th->worker->nodes = th->worker->tbHits = th->worker->nmpMinPly =
-          th->worker->bestMoveChanges          = 0;
-        th->worker->TTsaves                    = 0;
-        th->worker->rootDepth = th->worker->completedDepth = 0;
-        th->worker->rootMoves                              = rootMoves;
-        th->worker->rootPos.set(pos.fen(), pos.is_chess960(), &th->worker->rootState);
-        th->worker->rootState = setupStates->back();
-        th->worker->tbConfig  = tbConfig;
-    }
-
-    Cluster::signals_init();
-=======
         th->run_custom_job([&]() {
             th->worker->limits = limits;
             th->worker->nodes = th->worker->tbHits = th->worker->nmpMinPly =
@@ -323,7 +297,8 @@
 
     for (auto&& th : threads)
         th->wait_for_search_finished();
->>>>>>> 60351b9d
+
+    Cluster::signals_init();
 
     main_thread()->start_searching();
 }
