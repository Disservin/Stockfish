--- conflicted
+++ resolved
@@ -158,9 +158,10 @@
     if (rootMoves.empty())
     {
         rootMoves.emplace_back(Move::none());
-        sync_cout << "info depth 0 score "
-                  << UCI::to_score(rootPos.checkers() ? -VALUE_MATE : VALUE_DRAW, rootPos)
-                  << sync_endl;
+        if (Cluster::is_root())
+            sync_cout << "info depth 0 score "
+                      << UCI::to_score(rootPos.checkers() ? -VALUE_MATE : VALUE_DRAW, rootPos)
+                      << sync_endl;
     }
     else
     {
@@ -174,11 +175,16 @@
     // GUI sends a "stop" or "ponderhit" command. We therefore simply wait here
     // until the GUI sends one of those commands.
     while (!threads.stop && (main_manager()->ponder || limits.infinite))
-    {}  // Busy wait for a stop or a ponder reset
+    {
+        Cluster::signals_poll();
+    }  // Busy wait for a stop or a ponder reset
 
     // Stop the threads if not already stopped (also raise the stop if
     // "ponderhit" just reset threads.ponder).
     threads.stop = true;
+
+    // Signal and synchronize all other ranks
+    Cluster::signals_sync();
 
     // Wait until all threads have finished
     threads.wait_for_search_finished();
@@ -187,7 +193,7 @@
     // the available ones before exiting.
     if (limits.npmsec)
         main_manager()->tm.advance_nodes_time(limits.inc[rootPos.side_to_move()]
-                                              - threads.nodes_searched());
+                                              - Cluster::nodes_searched(threads));
 
     Worker* bestThread = this;
     Skill   skill =
@@ -197,21 +203,53 @@
         && rootMoves[0].pv[0] != Move::none())
         bestThread = threads.get_best_thread()->worker.get();
 
+    // Prepare PVLine and ponder move
+    std::string PVLine = main_manager()->pv(*bestThread, threads, tt, bestThread->completedDepth);
+
     main_manager()->bestPreviousScore        = bestThread->rootMoves[0].score;
     main_manager()->bestPreviousAverageScore = bestThread->rootMoves[0].averageScore;
 
-    // Send again PV info if we have a new best thread
-    if (bestThread != this)
-        sync_cout << main_manager()->pv(*bestThread, threads, tt, bestThread->completedDepth)
-                  << sync_endl;
-
-    sync_cout << "bestmove " << UCI::move(bestThread->rootMoves[0].pv[0], rootPos.is_chess960());
-
+    Move bestMove   = bestThread->rootMoves[0].pv[0];
+    Move ponderMove = Move::none();
     if (bestThread->rootMoves[0].pv.size() > 1
         || bestThread->rootMoves[0].extract_ponder_from_tt(tt, rootPos))
-        std::cout << " ponder " << UCI::move(bestThread->rootMoves[0].pv[1], rootPos.is_chess960());
-
-    std::cout << sync_endl;
+        ponderMove = bestThread->rootMoves[0].pv[1];
+
+    // Exchange info as needed
+    Cluster::MoveInfo mi{bestMove.raw(), ponderMove.raw(), bestThread->completedDepth,
+                         bestThread->rootMoves[0].score, Cluster::rank()};
+    Cluster::pick_moves(mi, PVLine);
+
+    main_manager()->bestPreviousScore = static_cast<Value>(mi.score);
+
+    if (Cluster::is_root())
+    {
+        // Send again PV info if we have a new best thread/rank
+        if (bestThread != this || mi.rank != 0)
+            sync_cout << PVLine << sync_endl;
+
+        bestMove   = static_cast<Move>(mi.move);
+        ponderMove = static_cast<Move>(mi.ponder);
+
+        if (ponderMove != Move::none())
+            sync_cout << "bestmove " << UCI::move(bestMove, rootPos.is_chess960()) << " ponder "
+                      << UCI::move(ponderMove, rootPos.is_chess960()) << sync_endl;
+        else
+            sync_cout << "bestmove " << UCI::move(bestMove, rootPos.is_chess960()) << sync_endl;
+    }
+
+    // // Send again PV info if we have a new best thread
+    // if (bestThread != this)
+    //     sync_cout << main_manager()->pv(*bestThread, threads, tt, bestThread->completedDepth)
+    //               << sync_endl;
+
+    // sync_cout << "bestmove " << UCI::move(bestThread->rootMoves[0].pv[0], rootPos.is_chess960());
+
+    // if (bestThread->rootMoves[0].pv.size() > 1
+    //     || bestThread->rootMoves[0].extract_ponder_from_tt(tt, rootPos))
+    //     std::cout << " ponder " << UCI::move(bestThread->rootMoves[0].pv[1], rootPos.is_chess960());
+
+    // std::cout << sync_endl;
 }
 
 // Main iterative deepening loop. It calls search()
@@ -256,18 +294,7 @@
         if (mainThread->bestPreviousScore == VALUE_INFINITE)
             mainThread->iterValue.fill(VALUE_ZERO);
         else
-<<<<<<< HEAD
-        {
-            pos.do_move(m, st);
-            cnt = leaf ? MoveList<LEGAL>(pos).size() : perft<false>(pos, depth - 1);
-            nodes += cnt;
-            pos.undo_move(m);
-        }
-        if (Root && Cluster::is_root())
-            sync_cout << UCI::move(m, pos.is_chess960()) << ": " << cnt << sync_endl;
-=======
             mainThread->iterValue.fill(mainThread->bestPreviousScore);
->>>>>>> 0716b845
     }
 
     size_t multiPV = size_t(options["MultiPV"]);
@@ -284,7 +311,7 @@
 
     // Iterative deepening loop until requested to stop or the target depth is reached
     while (++rootDepth < MAX_PLY && !threads.stop
-           && !(limits.depth && mainThread && rootDepth > limits.depth))
+           && !(limits.depth && mainThread && Cluster::is_root() && rootDepth > limits.depth))
     {
         // Age out PV variability metric
         if (mainThread)
@@ -353,9 +380,13 @@
 
                 // When failing high/low give some update (without cluttering
                 // the UI) before a re-search.
-                if (mainThread && multiPV == 1 && (bestValue <= alpha || bestValue >= beta)
-                    && mainThread->tm.elapsed(threads.nodes_searched()) > 3000)
+                if (Cluster::is_root() && mainThread && multiPV == 1
+                    && (bestValue <= alpha || bestValue >= beta)
+                    && mainThread->tm.elapsed(Cluster::nodes_searched(threads)) > 3000)
+                {
                     sync_cout << main_manager()->pv(*this, threads, tt, rootDepth) << sync_endl;
+                    Cluster::cluster_info(rootDepth);
+                }
 
                 // In case of failing low/high increase aspiration window and
                 // re-search, otherwise exit the loop.
@@ -364,16 +395,6 @@
                     beta  = (alpha + beta) / 2;
                     alpha = std::max(bestValue - delta, -VALUE_INFINITE);
 
-<<<<<<< HEAD
-  if (Limits.perft)
-  {
-      nodes = perft<true>(rootPos, Limits.perft);
-      if (Cluster::is_root())
-          sync_cout << "\nNodes searched: " << nodes << "\n" << sync_endl;
-
-      return;
-  }
-=======
                     failedHighCnt = 0;
                     if (mainThread)
                         mainThread->stopOnPonderhit = false;
@@ -385,50 +406,32 @@
                 }
                 else
                     break;
->>>>>>> 0716b845
 
                 delta += delta / 3;
 
                 assert(alpha >= -VALUE_INFINITE && beta <= VALUE_INFINITE);
             }
 
-<<<<<<< HEAD
-  if (rootMoves.empty())
-  {
-      rootMoves.emplace_back(MOVE_NONE);
-      if (Cluster::is_root())
-          sync_cout << "info depth 0 score "
-                    << UCI::value(rootPos.checkers() ? -VALUE_MATE : VALUE_DRAW)
-                    << sync_endl;
-  }
-  else
-  {
-      Threads.start_searching(); // start non-main threads
-      Thread::search();          // main thread start searching
-  }
-=======
             // Sort the PV lines searched so far and update the GUI
             std::stable_sort(rootMoves.begin() + pvFirst, rootMoves.begin() + pvIdx + 1);
 
-            if (mainThread
+            if (Cluster::is_root() && mainThread
                 && (threads.stop || pvIdx + 1 == multiPV
-                    || mainThread->tm.elapsed(threads.nodes_searched()) > 3000)
+                    || mainThread->tm.elapsed(Cluster::nodes_searched(threads)) > 3000)
                 // A thread that aborted search can have mated-in/TB-loss PV and score
                 // that cannot be trusted, i.e. it can be delayed or refuted if we would have
                 // had time to fully search other root-moves. Thus we suppress this output and
                 // below pick a proven score/PV for this thread (from the previous iteration).
                 && !(threads.abortedSearch && rootMoves[0].uciScore <= VALUE_TB_LOSS_IN_MAX_PLY))
+            {
                 sync_cout << main_manager()->pv(*this, threads, tt, rootDepth) << sync_endl;
-        }
->>>>>>> 0716b845
+                Cluster::cluster_info(rootDepth);
+            }
+        }
 
         if (!threads.stop)
             completedDepth = rootDepth;
 
-<<<<<<< HEAD
-  while (!Threads.stop && (ponder || Limits.infinite))
-  { Cluster::signals_poll(); } // Busy wait for a stop or a ponder reset
-=======
         // We make sure not to pick an unproven mated-in score,
         // in case this thread prematurely stopped search (aborted-search).
         if (threads.abortedSearch && rootMoves[0].score != -VALUE_INFINITE
@@ -446,23 +449,10 @@
             lastBestScore     = rootMoves[0].score;
             lastBestMoveDepth = rootDepth;
         }
->>>>>>> 0716b845
 
         if (!mainThread)
             continue;
 
-<<<<<<< HEAD
-  // Signal and synchronize all other ranks
-  Cluster::signals_sync();
-
-  // Wait until all threads have finished
-  Threads.wait_for_search_finished();
-
-  // When playing in 'nodes as time' mode, subtract the searched nodes from
-  // the available ones before exiting.
-  if (Limits.npmsec)
-      Time.availableNodes += Limits.inc[us] - Cluster::nodes_searched();
-=======
         // Have we found a "mate in x"?
         if (limits.mate && rootMoves[0].score == rootMoves[0].uciScore
             && ((rootMoves[0].score >= VALUE_MATE_IN_MAX_PLY
@@ -475,7 +465,6 @@
         // If the skill level is enabled and time is up, pick a sub-optimal best move
         if (skill.enabled() && skill.time_to_pick(rootDepth))
             skill.pick_best(rootMoves, multiPV);
->>>>>>> 0716b845
 
         // Use part of the gained time from a previous stable move for the current move
         for (Thread* th : threads)
@@ -489,43 +478,6 @@
         {
             int nodesEffort = rootMoves[0].effort * 100 / std::max(size_t(1), size_t(nodes));
 
-<<<<<<< HEAD
-  // Prepare PVLine and ponder move
-  std::string PVLine = UCI::pv(bestThread->rootPos, bestThread->completedDepth, -VALUE_INFINITE, VALUE_INFINITE);
-
-  Move bestMove   = bestThread->rootMoves[0].pv[0];
-  Move ponderMove = MOVE_NONE;
-  if (bestThread->rootMoves[0].pv.size() > 1 || bestThread->rootMoves[0].extract_ponder_from_tt(rootPos))
-      ponderMove = bestThread->rootMoves[0].pv[1];
-
-  // Exchange info as needed
-  Cluster::MoveInfo mi{bestMove,
-                       ponderMove,
-                       bestThread->completedDepth,
-                       bestThread->rootMoves[0].score,
-                       Cluster::rank()};
-  Cluster::pick_moves(mi, PVLine);
-
-  bestPreviousScore = static_cast<Value>(mi.score);
-
-  if (Cluster::is_root())
-  {
-      // Send again PV info if we have a new best thread/rank
-      if (bestThread != this || mi.rank != 0)
-          sync_cout << PVLine << sync_endl;
-
-      bestMove = static_cast<Move>(mi.move);
-      ponderMove = static_cast<Move>(mi.ponder);
-
-      if (ponderMove != MOVE_NONE)
-          sync_cout << "bestmove " << UCI::move(bestMove, rootPos.is_chess960())
-                    << " ponder "  << UCI::move(ponderMove, rootPos.is_chess960()) << sync_endl;
-      else
-          sync_cout << "bestmove " << UCI::move(bestMove, rootPos.is_chess960()) << sync_endl;
-  }
-
-}
-=======
             double fallingEval = (1067 + 223 * (mainThread->bestPreviousAverageScore - bestValue)
                                   + 97 * (mainThread->iterValue[iterIdx] - bestValue))
                                / 10000.0;
@@ -545,13 +497,12 @@
                 totalTime = std::min(500.0, totalTime);
 
             if (completedDepth >= 10 && nodesEffort >= 97
-                && mainThread->tm.elapsed(threads.nodes_searched()) > totalTime * 0.739
+                && mainThread->tm.elapsed(Cluster::nodes_searched(threads)) > totalTime * 0.739
                 && !mainThread->ponder)
                 threads.stop = true;
->>>>>>> 0716b845
 
             // Stop the search if we have exceeded the totalTime
-            if (mainThread->tm.elapsed(threads.nodes_searched()) > totalTime)
+            if (mainThread->tm.elapsed(Cluster::nodes_searched(threads)) > totalTime)
             {
                 // If we are allowed to ponder do not stop the search now but
                 // keep pondering until the GUI sends "ponderhit" or "stop".
@@ -563,293 +514,12 @@
             else
                 threads.increaseDepth =
                   mainThread->ponder
-                  || mainThread->tm.elapsed(threads.nodes_searched()) <= totalTime * 0.506;
-        }
-
-<<<<<<< HEAD
-/// Thread::search() is the main iterative deepening loop. It calls search()
-/// repeatedly with increasing depth until the allocated thinking time has been
-/// consumed, the user stops the search, or the maximum search depth is reached.
-
-void Thread::search() {
-
-  // To allow access to (ss-7) up to (ss+2), the stack must be oversized.
-  // The former is needed to allow update_continuation_histories(ss-1, ...),
-  // which accesses its argument at ss-6, also near the root.
-  // The latter is needed for statScore and killer initialization.
-  Stack stack[MAX_PLY+10], *ss = stack+7;
-  Move  pv[MAX_PLY+1];
-  Value bestValue, alpha, beta, delta;
-  Move  lastBestMove = MOVE_NONE;
-  Depth lastBestMoveDepth = 0;
-  MainThread* mainThread = (this == Threads.main() ? Threads.main() : nullptr);
-  double timeReduction = 1, totBestMoveChanges = 0;
-  Color us = rootPos.side_to_move();
-  int iterIdx = 0;
-
-  std::memset(ss-7, 0, 10 * sizeof(Stack));
-  for (int i = 7; i > 0; i--)
-      (ss-i)->continuationHistory = &this->continuationHistory[0][0][NO_PIECE][0]; // Use as a sentinel
-
-  for (int i = 0; i <= MAX_PLY + 2; ++i)
-      (ss+i)->ply = i;
-
-  ss->pv = pv;
-
-  bestValue = delta = alpha = -VALUE_INFINITE;
-  beta = VALUE_INFINITE;
-
-  if (mainThread)
-  {
-      if (mainThread->bestPreviousScore == VALUE_INFINITE)
-          for (int i = 0; i < 4; ++i)
-              mainThread->iterValue[i] = VALUE_ZERO;
-      else
-          for (int i = 0; i < 4; ++i)
-              mainThread->iterValue[i] = mainThread->bestPreviousScore;
-  }
-
-  std::copy(&lowPlyHistory[2][0], &lowPlyHistory.back().back() + 1, &lowPlyHistory[0][0]);
-  std::fill(&lowPlyHistory[MAX_LPH - 2][0], &lowPlyHistory.back().back() + 1, 0);
-
-  size_t multiPV = size_t(Options["MultiPV"]);
-
-  // Pick integer skill levels, but non-deterministically round up or down
-  // such that the average integer skill corresponds to the input floating point one.
-  // UCI_Elo is converted to a suitable fractional skill level, using anchoring
-  // to CCRL Elo (goldfish 1.13 = 2000) and a fit through Ordo derived Elo
-  // for match (TC 60+0.6) results spanning a wide range of k values.
-  PRNG rng(now());
-  double floatLevel = Options["UCI_LimitStrength"] ?
-                      std::clamp(std::pow((Options["UCI_Elo"] - 1346.6) / 143.4, 1 / 0.806), 0.0, 20.0) :
-                        double(Options["Skill Level"]);
-  int intLevel = int(floatLevel) +
-                 ((floatLevel - int(floatLevel)) * 1024 > rng.rand<unsigned>() % 1024  ? 1 : 0);
-  Skill skill(intLevel);
-
-  // When playing with strength handicap enable MultiPV search that we will
-  // use behind the scenes to retrieve a set of possible moves.
-  if (skill.enabled())
-      multiPV = std::max(multiPV, (size_t)4);
-
-  multiPV = std::min(multiPV, rootMoves.size());
-
-  doubleExtensionAverage[WHITE].set(0, 100);  // initialize the running average at 0%
-  doubleExtensionAverage[BLACK].set(0, 100);  // initialize the running average at 0%
-
-  nodesLastExplosive = nodes;
-  nodesLastNormal    = nodes;
-  state = EXPLOSION_NONE;
-  trend = SCORE_ZERO;
-
-  int searchAgainCounter = 0;
-
-  // Iterative deepening loop until requested to stop or the target depth is reached
-  while (   ++rootDepth < MAX_PLY
-         && !Threads.stop
-         && !(Limits.depth && mainThread && Cluster::is_root() && rootDepth > Limits.depth))
-  {
-      // Age out PV variability metric
-      if (mainThread)
-          totBestMoveChanges /= 2;
-
-
-      // Save the last iteration's scores before first PV line is searched and
-      // all the move scores except the (new) PV are set to -VALUE_INFINITE.
-      for (RootMove& rm : rootMoves)
-          rm.previousScore = rm.score;
-
-      size_t pvFirst = 0;
-      pvLast = 0;
-
-      if (!Threads.increaseDepth)
-         searchAgainCounter++;
-
-      // MultiPV loop. We perform a full root search for each PV line
-      for (pvIdx = 0; pvIdx < multiPV && !Threads.stop; ++pvIdx)
-      {
-          if (pvIdx == pvLast)
-          {
-              pvFirst = pvLast;
-              for (pvLast++; pvLast < rootMoves.size(); pvLast++)
-                  if (rootMoves[pvLast].tbRank != rootMoves[pvFirst].tbRank)
-                      break;
-          }
-
-          // Reset UCI info selDepth for each depth and each PV line
-          selDepth = 0;
-
-          // Reset aspiration window starting size
-          if (rootDepth >= 4)
-          {
-              Value prev = rootMoves[pvIdx].previousScore;
-              delta = Value(17);
-              alpha = std::max(prev - delta,-VALUE_INFINITE);
-              beta  = std::min(prev + delta, VALUE_INFINITE);
-
-              // Adjust trend based on root move's previousScore (dynamic contempt)
-              int tr = 113 * prev / (abs(prev) + 147);
-
-              trend = (us == WHITE ?  make_score(tr, tr / 2)
-                                   : -make_score(tr, tr / 2));
-          }
-
-          // Start with a small aspiration window and, in the case of a fail
-          // high/low, re-search with a bigger window until we don't fail
-          // high/low anymore.
-          int failedHighCnt = 0;
-          while (true)
-          {
-              Depth adjustedDepth = std::max(1, rootDepth - failedHighCnt - searchAgainCounter);
-              bestValue = Stockfish::search<Root>(rootPos, ss, alpha, beta, adjustedDepth, false);
-
-              // Bring the best move to the front. It is critical that sorting
-              // is done with a stable algorithm because all the values but the
-              // first and eventually the new best one are set to -VALUE_INFINITE
-              // and we want to keep the same order for all the moves except the
-              // new PV that goes to the front. Note that in case of MultiPV
-              // search the already searched PV lines are preserved.
-              std::stable_sort(rootMoves.begin() + pvIdx, rootMoves.begin() + pvLast);
-
-              // If search has been stopped, we break immediately. Sorting is
-              // safe because RootMoves is still valid, although it refers to
-              // the previous iteration.
-              if (Threads.stop)
-                  break;
-
-              // When failing high/low give some update (without cluttering
-              // the UI) before a re-search.
-              if (   Cluster::is_root()
-                  && mainThread
-                  && multiPV == 1
-                  && (bestValue <= alpha || bestValue >= beta)
-                  && Time.elapsed() > 3000)
-              {
-                  sync_cout << UCI::pv(rootPos, rootDepth, alpha, beta) << sync_endl;
-                  Cluster::cluster_info(rootDepth);
-              }
-
-              // In case of failing low/high increase aspiration window and
-              // re-search, otherwise exit the loop.
-              if (bestValue <= alpha)
-              {
-                  beta = (alpha + beta) / 2;
-                  alpha = std::max(bestValue - delta, -VALUE_INFINITE);
-
-                  failedHighCnt = 0;
-                  if (mainThread)
-                      mainThread->stopOnPonderhit = false;
-              }
-              else if (bestValue >= beta)
-              {
-                  beta = std::min(bestValue + delta, VALUE_INFINITE);
-                  ++failedHighCnt;
-              }
-              else
-                  break;
-
-              delta += delta / 4 + 5;
-
-              assert(alpha >= -VALUE_INFINITE && beta <= VALUE_INFINITE);
-          }
-
-          // Sort the PV lines searched so far and update the GUI
-          std::stable_sort(rootMoves.begin() + pvFirst, rootMoves.begin() + pvIdx + 1);
-
-          if (    Cluster::is_root() && mainThread
-              && (Threads.stop || pvIdx + 1 == multiPV || Time.elapsed() > 3000))
-          {
-              sync_cout << UCI::pv(rootPos, rootDepth, alpha, beta) << sync_endl;
-              Cluster::cluster_info(rootDepth);
-          }
-      }
-
-      if (!Threads.stop)
-          completedDepth = rootDepth;
-
-      if (rootMoves[0].pv[0] != lastBestMove) {
-         lastBestMove = rootMoves[0].pv[0];
-         lastBestMoveDepth = rootDepth;
-      }
-
-      // Have we found a "mate in x"?
-      if (   Limits.mate
-          && bestValue >= VALUE_MATE_IN_MAX_PLY
-          && VALUE_MATE - bestValue <= 2 * Limits.mate)
-          Threads.stop = true;
-
-      if (!mainThread)
-          continue;
-
-      // If skill level is enabled and time is up, pick a sub-optimal best move
-      if (skill.enabled() && skill.time_to_pick(rootDepth))
-          skill.pick_best(multiPV);
-
-      // Do we have time for the next iteration? Can we stop searching now?
-      if (    Limits.use_time_management()
-          && !Threads.stop
-          && !mainThread->stopOnPonderhit)
-      {
-          double fallingEval = (318 + 6 * (mainThread->bestPreviousScore - bestValue)
-                                    + 6 * (mainThread->iterValue[iterIdx] - bestValue)) / 825.0;
-          fallingEval = std::clamp(fallingEval, 0.5, 1.5);
-
-          // If the bestMove is stable over several iterations, reduce time accordingly
-          timeReduction = lastBestMoveDepth + 9 < completedDepth ? 1.92 : 0.95;
-          double reduction = (1.47 + mainThread->previousTimeReduction) / (2.32 * timeReduction);
-
-          // Use part of the gained time from a previous stable move for the current move
-          for (Thread* th : Threads)
-          {
-              totBestMoveChanges += th->bestMoveChanges;
-              th->bestMoveChanges = 0;
-          }
-          double bestMoveInstability = 1.073 + std::max(1.0, 2.25 - 9.9 / rootDepth)
-                                              * totBestMoveChanges / Threads.size();
-          double totalTime = Time.optimum() * fallingEval * reduction * bestMoveInstability;
-
-          // Cap used time in case of a single legal move for a better viewer experience in tournaments
-          // yielding correct scores and sufficiently fast moves.
-          if (rootMoves.size() == 1)
-              totalTime = std::min(500.0, totalTime);
-
-          // Stop the search if we have exceeded the totalTime
-          if (Time.elapsed() > totalTime)
-          {
-              // If we are allowed to ponder do not stop the search now but
-              // keep pondering until the GUI sends "ponderhit" or "stop".
-              if (mainThread->ponder)
-                  mainThread->stopOnPonderhit = true;
-              else
-                  Threads.stop = true;
-          }
-          else if (   Threads.increaseDepth
-                   && !mainThread->ponder
-                   && Time.elapsed() > totalTime * 0.58)
-                   Threads.increaseDepth = false;
-          else
-                   Threads.increaseDepth = true;
-      }
-
-      mainThread->iterValue[iterIdx] = bestValue;
-      iterIdx = (iterIdx + 1) & 3;
-  }
-
-  if (!mainThread)
-      return;
-
-  mainThread->previousTimeReduction = timeReduction;
-
-  // If skill level is enabled, swap best PV line with the sub-optimal one
-  if (skill.enabled())
-      std::swap(rootMoves[0], *std::find(rootMoves.begin(), rootMoves.end(),
-                skill.best ? skill.best : skill.pick_best(multiPV)));
-}
-=======
+                  || mainThread->tm.elapsed(Cluster::nodes_searched(threads)) <= totalTime * 0.506;
+        }
+
         mainThread->iterValue[iterIdx] = bestValue;
         iterIdx                        = (iterIdx + 1) & 3;
     }
->>>>>>> 0716b845
 
     if (!mainThread)
         return;
@@ -1047,16 +717,13 @@
 
                 if (b == BOUND_EXACT || (b == BOUND_LOWER ? value >= beta : value <= alpha))
                 {
-<<<<<<< HEAD
-                    Cluster::save(thisThread, tte,
-                                  posKey, value_to_tt(value, ss->ply), ss->ttPv, b,
-                                  std::min(MAX_PLY - 1, depth + 6),
-                                  MOVE_NONE, VALUE_NONE);
-=======
-                    tte->save(posKey, value_to_tt(value, ss->ply), ss->ttPv, b,
-                              std::min(MAX_PLY - 1, depth + 6), Move::none(), VALUE_NONE,
-                              tt.generation());
->>>>>>> 0716b845
+                    Cluster::save(threads, thisThread, tte, posKey, value_to_tt(value, ss->ply),
+                                  ss->ttPv, b, std::min(MAX_PLY - 1, depth + 6), Move::none(),
+                                  VALUE_NONE, tt.generation());
+
+                    // tte->save(posKey, value_to_tt(value, ss->ply), ss->ttPv, b,
+                    //           std::min(MAX_PLY - 1, depth + 6), Move::none(), VALUE_NONE,
+                    //           tt.generation());
 
                     return value;
                 }
@@ -1108,17 +775,11 @@
         unadjustedStaticEval = evaluate(networks, pos, thisThread->optimism[us]);
         ss->staticEval = eval = to_corrected_static_eval(unadjustedStaticEval, *thisThread, pos);
 
-<<<<<<< HEAD
-        // Save static evaluation into transposition table
-        if (!excludedMove)
-            Cluster::save(thisThread, tte,
-                          posKey, VALUE_NONE, ss->ttPv, BOUND_NONE, DEPTH_NONE, MOVE_NONE,
-                          eval);
-=======
         // Static evaluation is saved as it was before adjustment by correction history
-        tte->save(posKey, VALUE_NONE, ss->ttPv, BOUND_NONE, DEPTH_NONE, Move::none(),
-                  unadjustedStaticEval, tt.generation());
->>>>>>> 0716b845
+        // tte->save(posKey, VALUE_NONE, ss->ttPv, BOUND_NONE, DEPTH_NONE, Move::none(),
+        //           unadjustedStaticEval, tt.generation());
+        Cluster::save(threads, thisThread, tte, posKey, VALUE_NONE, ss->ttPv, BOUND_NONE,
+                      DEPTH_NONE, Move::none(), unadjustedStaticEval, tt.generation());
     }
 
     // Use static evaluation difference to improve quiet move ordering (~9 Elo)
@@ -1262,22 +923,14 @@
 
                 if (value >= probCutBeta)
                 {
-<<<<<<< HEAD
-                    // if transposition table doesn't have equal or more deep info write probCut data into it
-                    if ( !(ss->ttHit
-                       && tte->depth() >= depth - 3
-                       && ttValue != VALUE_NONE))
-                        Cluster::save(thisThread, tte, posKey, value_to_tt(value, ss->ply), ttPv,
-                            BOUND_LOWER,
-                            depth - 3, move, ss->staticEval);
-                    return value;
-=======
                     // Save ProbCut data into transposition table
-                    tte->save(posKey, value_to_tt(value, ss->ply), ss->ttPv, BOUND_LOWER, depth - 3,
-                              move, unadjustedStaticEval, tt.generation());
+                    // tte->save(posKey, value_to_tt(value, ss->ply), ss->ttPv, BOUND_LOWER, depth - 3,
+                    //           move, unadjustedStaticEval, tt.generation());
+                    Cluster::save(threads, thisThread, tte, posKey, value_to_tt(value, ss->ply),
+                                  ss->ttPv, BOUND_LOWER, depth - 3, move, unadjustedStaticEval,
+                                  tt.generation());
                     return std::abs(value) < VALUE_TB_WIN_IN_MAX_PLY ? value - (probCutBeta - beta)
                                                                      : value;
->>>>>>> 0716b845
                 }
             }
 
@@ -1332,366 +985,14 @@
 
         ss->moveCount = ++moveCount;
 
-        if (rootNode && is_mainthread()
-            && main_manager()->tm.elapsed(threads.nodes_searched()) > 3000)
+        if (rootNode && Cluster::is_root() && is_mainthread()
+            && main_manager()->tm.elapsed(Cluster::nodes_searched(threads)) > 3000)
             sync_cout << "info depth " << depth << " currmove "
                       << UCI::move(move, pos.is_chess960()) << " currmovenumber "
                       << moveCount + thisThread->pvIdx << sync_endl;
         if (PvNode)
             (ss + 1)->pv = nullptr;
 
-<<<<<<< HEAD
-    // Step 12. Loop through all pseudo-legal moves until no moves remain
-    // or a beta cutoff occurs.
-    while ((move = mp.next_move(moveCountPruning)) != MOVE_NONE)
-    {
-      assert(is_ok(move));
-
-      if (move == excludedMove)
-          continue;
-
-      // At root obey the "searchmoves" option and skip moves not listed in Root
-      // Move List. As a consequence any illegal move is also skipped. In MultiPV
-      // mode we also skip PV moves which have been already searched and those
-      // of lower "TB rank" if we are in a TB root position.
-      if (rootNode && !std::count(thisThread->rootMoves.begin() + thisThread->pvIdx,
-                                  thisThread->rootMoves.begin() + thisThread->pvLast, move))
-          continue;
-
-      // Check for legality
-      if (!rootNode && !pos.legal(move))
-          continue;
-
-      ss->moveCount = ++moveCount;
-
-      if (rootNode && Cluster::is_root() && thisThread == Threads.main() && Time.elapsed() > 3000)
-          sync_cout << "info depth " << depth
-                    << " currmove " << UCI::move(move, pos.is_chess960())
-                    << " currmovenumber " << moveCount + thisThread->pvIdx << sync_endl;
-      if (PvNode)
-          (ss+1)->pv = nullptr;
-
-      extension = 0;
-      captureOrPromotion = pos.capture_or_promotion(move);
-      movedPiece = pos.moved_piece(move);
-      givesCheck = pos.gives_check(move);
-
-      // Calculate new depth for this move
-      newDepth = depth - 1;
-
-      // Step 13. Pruning at shallow depth (~200 Elo). Depth conditions are important for mate finding.
-      if (  !rootNode
-          && pos.non_pawn_material(us)
-          && bestValue > VALUE_TB_LOSS_IN_MAX_PLY)
-      {
-          // Skip quiet moves if movecount exceeds our FutilityMoveCount threshold
-          moveCountPruning = moveCount >= futility_move_count(improving, depth);
-
-          // Reduced depth of the next LMR search
-          int lmrDepth = std::max(newDepth - reduction(improving, depth, moveCount, rangeReduction > 2), 0);
-
-          if (   captureOrPromotion
-              || givesCheck)
-          {
-              // Capture history based pruning when the move doesn't give check
-              if (   !givesCheck
-                  && lmrDepth < 1
-                  && captureHistory[movedPiece][to_sq(move)][type_of(pos.piece_on(to_sq(move)))] < 0)
-                  continue;
-
-              // SEE based pruning
-              if (!pos.see_ge(move, Value(-218) * depth)) // (~25 Elo)
-                  continue;
-          }
-          else
-          {
-              // Continuation history based pruning (~20 Elo)
-              if (lmrDepth < 5
-                  && (*contHist[0])[movedPiece][to_sq(move)]
-                  + (*contHist[1])[movedPiece][to_sq(move)]
-                  + (*contHist[3])[movedPiece][to_sq(move)] < -3000 * depth + 3000)
-                  continue;
-
-              // Futility pruning: parent node (~5 Elo)
-              if (   !ss->inCheck
-                  && lmrDepth < 8
-                  && ss->staticEval + 172 + 145 * lmrDepth <= alpha)
-                  continue;
-
-              // Prune moves with negative SEE (~20 Elo)
-              if (!pos.see_ge(move, Value(-21 * lmrDepth * lmrDepth - 21 * lmrDepth)))
-                  continue;
-          }
-      }
-
-      // Step 14. Extensions (~75 Elo)
-
-      // Singular extension search (~70 Elo). If all moves but one fail low on a
-      // search of (alpha-s, beta-s), and just one fails high on (alpha, beta),
-      // then that move is singular and should be extended. To verify this we do
-      // a reduced search on all the other moves but the ttMove and if the
-      // result is lower than ttValue minus a margin, then we will extend the ttMove.
-      if (   !rootNode
-          &&  depth >= 7
-          &&  move == ttMove
-          && !excludedMove // Avoid recursive singular search
-       /* &&  ttValue != VALUE_NONE Already implicit in the next condition */
-          &&  abs(ttValue) < VALUE_KNOWN_WIN
-          && (tte->bound() & BOUND_LOWER)
-          &&  tte->depth() >= depth - 3)
-      {
-          Value singularBeta = ttValue - 3 * depth;
-          Depth singularDepth = (depth - 1) / 2;
-
-          ss->excludedMove = move;
-          value = search<NonPV>(pos, ss, singularBeta - 1, singularBeta, singularDepth, cutNode);
-          ss->excludedMove = MOVE_NONE;
-
-          if (value < singularBeta)
-          {
-              extension = 1;
-              singularQuietLMR = !ttCapture;
-
-              // Avoid search explosion by limiting the number of double extensions
-              if (   !PvNode
-                  && value < singularBeta - 75
-                  && ss->doubleExtensions <= 6)
-                  extension = 2;
-          }
-
-          // Multi-cut pruning
-          // Our ttMove is assumed to fail high, and now we failed high also on a reduced
-          // search without the ttMove. So we assume this expected Cut-node is not singular,
-          // that multiple moves fail high, and we can prune the whole subtree by returning
-          // a soft bound.
-          else if (singularBeta >= beta)
-              return singularBeta;
-
-          // If the eval of ttMove is greater than beta, we reduce it (negative extension)
-          else if (ttValue >= beta)
-              extension = -2;
-      }
-
-      // Capture extensions for PvNodes and cutNodes
-      else if (   (PvNode || cutNode)
-               && captureOrPromotion
-               && moveCount != 1)
-          extension = 1;
-
-      // Check extensions
-      else if (   givesCheck
-               && depth > 6
-               && abs(ss->staticEval) > 100)
-          extension = 1;
-
-      // Quiet ttMove extensions
-      else if (   PvNode
-               && move == ttMove
-               && move == ss->killers[0]
-               && (*contHist[0])[movedPiece][to_sq(move)] >= 10000)
-          extension = 1;
-
-      // Add extension to new depth
-      newDepth += extension;
-      ss->doubleExtensions = (ss-1)->doubleExtensions + (extension == 2);
-
-      // Speculative prefetch as early as possible
-      prefetch(TT.first_entry(pos.key_after(move)));
-
-      // Update the current move (this must be done after singular extension search)
-      ss->currentMove = move;
-      ss->continuationHistory = &thisThread->continuationHistory[ss->inCheck]
-                                                                [captureOrPromotion]
-                                                                [movedPiece]
-                                                                [to_sq(move)];
-
-      // Step 15. Make the move
-      pos.do_move(move, st, givesCheck);
-
-      // Step 16. Late moves reduction / extension (LMR, ~200 Elo)
-      // We use various heuristics for the sons of a node after the first son has
-      // been searched. In general we would like to reduce them, but there are many
-      // cases where we extend a son if it has good chances to be "interesting".
-      if (    depth >= 3
-          &&  moveCount > 1 + 2 * rootNode
-          && (   !ss->ttPv
-              || !captureOrPromotion
-              || (cutNode && (ss-1)->moveCount > 1)))
-      {
-          Depth r = reduction(improving, depth, moveCount, rangeReduction > 2);
-
-          // Decrease reduction if on the PV (~2 Elo)
-          if (   PvNode
-              && bestMoveCount <= 3)
-              r--;
-
-          // Decrease reduction if position is or has been on the PV
-          // and node is not likely to fail low. (~3 Elo)
-          if (   ss->ttPv
-              && !likelyFailLow)
-              r -= 2;
-
-          // Increase reduction at root and non-PV nodes when the best move does not change frequently
-          if (   (rootNode || !PvNode)
-              && thisThread->bestMoveChanges <= 2)
-              r++;
-
-          // Decrease reduction if opponent's move count is high (~1 Elo)
-          if ((ss-1)->moveCount > 13)
-              r--;
-
-          // Decrease reduction if ttMove has been singularly extended (~1 Elo)
-          if (singularQuietLMR)
-              r--;
-
-          // Increase reduction for cut nodes (~3 Elo)
-          if (cutNode && move != ss->killers[0])
-              r += 2;
-
-          // Increase reduction if ttMove is a capture (~3 Elo)
-          if (ttCapture)
-              r++;
-
-          ss->statScore =  thisThread->mainHistory[us][from_to(move)]
-                         + (*contHist[0])[movedPiece][to_sq(move)]
-                         + (*contHist[1])[movedPiece][to_sq(move)]
-                         + (*contHist[3])[movedPiece][to_sq(move)]
-                         - 4923;
-
-          // Decrease/increase reduction for moves with a good/bad history (~30 Elo)
-          r -= ss->statScore / 14721;
-
-          // In general we want to cap the LMR depth search at newDepth. But if reductions
-          // are really negative and movecount is low, we allow this move to be searched
-          // deeper than the first move (this may lead to hidden double extensions).
-          int deeper =   r >= -1             ? 0
-                       : moveCount <= 5      ? 2
-                       : PvNode && depth > 6 ? 1
-                       :                       0;
-
-          Depth d = std::clamp(newDepth - r, 1, newDepth + deeper);
-
-          value = -search<NonPV>(pos, ss+1, -(alpha+1), -alpha, d, true);
-
-          // Range reductions (~3 Elo)
-          if (ss->staticEval - value < 30 && depth > 7)
-              rangeReduction++;
-
-          // If the son is reduced and fails high it will be re-searched at full depth
-          doFullDepthSearch = value > alpha && d < newDepth;
-          didLMR = true;
-      }
-      else
-      {
-          doFullDepthSearch = !PvNode || moveCount > 1;
-          didLMR = false;
-      }
-
-      // Step 17. Full depth search when LMR is skipped or fails high
-      if (doFullDepthSearch)
-      {
-          value = -search<NonPV>(pos, ss+1, -(alpha+1), -alpha, newDepth, !cutNode);
-
-          // If the move passed LMR update its stats
-          if (didLMR && !captureOrPromotion)
-          {
-              int bonus = value > alpha ?  stat_bonus(newDepth)
-                                        : -stat_bonus(newDepth);
-
-              update_continuation_histories(ss, movedPiece, to_sq(move), bonus);
-          }
-      }
-
-      // For PV nodes only, do a full PV search on the first move or after a fail
-      // high (in the latter case search only if value < beta), otherwise let the
-      // parent node fail low with value <= alpha and try another move.
-      if (PvNode && (moveCount == 1 || (value > alpha && (rootNode || value < beta))))
-      {
-          (ss+1)->pv = pv;
-          (ss+1)->pv[0] = MOVE_NONE;
-
-          value = -search<PV>(pos, ss+1, -beta, -alpha,
-                              std::min(maxNextDepth, newDepth), false);
-      }
-
-      // Step 18. Undo move
-      pos.undo_move(move);
-
-      assert(value > -VALUE_INFINITE && value < VALUE_INFINITE);
-
-      // Step 19. Check for a new best move
-      // Finished searching the move. If a stop occurred, the return value of
-      // the search cannot be trusted, and we return immediately without
-      // updating best move, PV and TT.
-      if (Threads.stop.load(std::memory_order_relaxed))
-          return VALUE_ZERO;
-
-      if (rootNode)
-      {
-          RootMove& rm = *std::find(thisThread->rootMoves.begin(),
-                                    thisThread->rootMoves.end(), move);
-
-          // PV move or new best move?
-          if (moveCount == 1 || value > alpha)
-          {
-              rm.score = value;
-              rm.selDepth = thisThread->selDepth;
-              rm.pv.resize(1);
-
-              assert((ss+1)->pv);
-
-              for (Move* m = (ss+1)->pv; *m != MOVE_NONE; ++m)
-                  rm.pv.push_back(*m);
-
-              // We record how often the best move has been changed in each iteration.
-              // This information is used for time management and LMR. In MultiPV mode,
-              // we must take care to only do this for the first PV line.
-              if (   moveCount > 1
-                  && !thisThread->pvIdx)
-                  ++thisThread->bestMoveChanges;
-          }
-          else
-              // All other moves but the PV are set to the lowest value: this
-              // is not a problem when sorting because the sort is stable and the
-              // move position in the list is preserved - just the PV is pushed up.
-              rm.score = -VALUE_INFINITE;
-      }
-
-      if (value > bestValue)
-      {
-          bestValue = value;
-
-          if (value > alpha)
-          {
-              bestMove = move;
-
-              if (PvNode && !rootNode) // Update pv even in fail-high case
-                  update_pv(ss->pv, move, (ss+1)->pv);
-
-              if (PvNode && value < beta) // Update alpha! Always alpha < beta
-              {
-                  alpha = value;
-                  bestMoveCount++;
-              }
-              else
-              {
-                  assert(value >= beta); // Fail high
-                  break;
-              }
-          }
-      }
-
-      // If the move is worse than some previously searched move, remember it to update its stats later
-      if (move != bestMove)
-      {
-          if (captureOrPromotion && captureCount < 32)
-              capturesSearched[captureCount++] = move;
-
-          else if (!captureOrPromotion && quietCount < 64)
-              quietsSearched[quietCount++] = move;
-      }
-    }
-=======
         extension  = 0;
         capture    = pos.capture_stage(move);
         movedPiece = pos.moved_piece(move);
@@ -1744,7 +1045,6 @@
                 // Continuation history based pruning (~2 Elo)
                 if (lmrDepth < 6 && history < -4040 * depth)
                     continue;
->>>>>>> 0716b845
 
                 history += 2 * thisThread->mainHistory[us][move.from_to()];
 
@@ -2096,18 +1396,16 @@
     // Write gathered information in transposition table
     // Static evaluation is saved as it was before correction history
     if (!excludedMove && !(rootNode && thisThread->pvIdx))
-<<<<<<< HEAD
-        Cluster::save(thisThread, tte,
-                      posKey, value_to_tt(bestValue, ss->ply), ss->ttPv,
-                      bestValue >= beta ? BOUND_LOWER :
-                      PvNode && bestMove ? BOUND_EXACT : BOUND_UPPER,
-                      depth, bestMove, ss->staticEval);
-=======
-        tte->save(posKey, value_to_tt(bestValue, ss->ply), ss->ttPv,
-                  bestValue >= beta    ? BOUND_LOWER
-                  : PvNode && bestMove ? BOUND_EXACT
-                                       : BOUND_UPPER,
-                  depth, bestMove, unadjustedStaticEval, tt.generation());
+        Cluster::save(threads, thisThread, tte, posKey, value_to_tt(bestValue, ss->ply), ss->ttPv,
+                      bestValue >= beta    ? BOUND_LOWER
+                      : PvNode && bestMove ? BOUND_EXACT
+                                           : BOUND_UPPER,
+                      depth, bestMove, unadjustedStaticEval, tt.generation());
+    // tte->save(posKey, value_to_tt(bestValue, ss->ply), ss->ttPv,
+    //           bestValue >= beta    ? BOUND_LOWER
+    //           : PvNode && bestMove ? BOUND_EXACT
+    //                                : BOUND_UPPER,
+    //           depth, bestMove, unadjustedStaticEval, tt.generation());
 
     // Adjust correction history
     if (!ss->inCheck && (!bestMove || !pos.capture(bestMove))
@@ -2118,7 +1416,6 @@
                                 -CORRECTION_HISTORY_LIMIT / 4, CORRECTION_HISTORY_LIMIT / 4);
         thisThread->correctionHistory[us][pawn_structure_index<Correction>(pos)] << bonus;
     }
->>>>>>> 0716b845
 
     assert(bestValue > -VALUE_INFINITE && bestValue < VALUE_INFINITE);
 
@@ -2235,14 +1532,11 @@
         if (bestValue >= beta)
         {
             if (!ss->ttHit)
-<<<<<<< HEAD
-                Cluster::save(thisThread, tte,
-                              posKey, value_to_tt(bestValue, ss->ply), false, BOUND_LOWER,
-                              DEPTH_NONE, MOVE_NONE, ss->staticEval);
-=======
-                tte->save(posKey, value_to_tt(bestValue, ss->ply), false, BOUND_LOWER, DEPTH_NONE,
-                          Move::none(), unadjustedStaticEval, tt.generation());
->>>>>>> 0716b845
+                Cluster::save(threads, thisThread, tte, posKey, value_to_tt(bestValue, ss->ply),
+                              false, BOUND_LOWER, DEPTH_NONE, Move::none(), unadjustedStaticEval,
+                              tt.generation());
+            // tte->save(posKey, value_to_tt(bestValue, ss->ply), false, BOUND_LOWER, DEPTH_NONE,
+            //           Move::none(), unadjustedStaticEval, tt.generation());
 
             return bestValue;
         }
@@ -2386,18 +1680,14 @@
         bestValue = (3 * bestValue + beta) / 4;
 
     // Save gathered info in transposition table
-<<<<<<< HEAD
-    Cluster::save(thisThread, tte,
-                  posKey, value_to_tt(bestValue, ss->ply), pvHit,
-                  bestValue >= beta ? BOUND_LOWER :
-                  PvNode && bestValue > oldAlpha  ? BOUND_EXACT : BOUND_UPPER,
-                  ttDepth, bestMove, ss->staticEval);
-=======
     // Static evaluation is saved as it was before adjustment by correction history
-    tte->save(posKey, value_to_tt(bestValue, ss->ply), pvHit,
-              bestValue >= beta ? BOUND_LOWER : BOUND_UPPER, ttDepth, bestMove,
-              unadjustedStaticEval, tt.generation());
->>>>>>> 0716b845
+    Cluster::save(threads, thisThread, tte, posKey, value_to_tt(bestValue, ss->ply), pvHit,
+                  bestValue >= beta ? BOUND_LOWER : BOUND_UPPER, ttDepth, bestMove,
+                  unadjustedStaticEval, tt.generation());
+    // tte->save(posKey, value_to_tt(bestValue, ss->ply), pvHit,
+    //           bestValue >= beta ? BOUND_LOWER : BOUND_UPPER, ttDepth, bestMove,
+    //           unadjustedStaticEval, tt.generation());
+
 
     assert(bestValue > -VALUE_INFINITE && bestValue < VALUE_INFINITE);
 
@@ -2623,27 +1913,17 @@
 
     static TimePoint lastInfoTime = now();
 
-    TimePoint elapsed = tm.elapsed(worker.threads.nodes_searched());
+    TimePoint elapsed = tm.elapsed(Cluster::nodes_searched(worker.threads));
     TimePoint tick    = worker.limits.startTime + elapsed;
 
-<<<<<<< HEAD
-  // poll on MPI signals
-  Cluster::signals_poll();
-
-  // We should not stop pondering until told so by the GUI
-  if (ponder)
-      return;
-
-  if (   (Limits.use_time_management() && (elapsed > Time.maximum() - 10 || stopOnPonderhit))
-      || (Limits.movetime && elapsed >= Limits.movetime)
-      || (Limits.nodes && Cluster::nodes_searched() >= (uint64_t)Limits.nodes))
-      Threads.stop = true;
-=======
     if (tick - lastInfoTime >= 1000)
     {
         lastInfoTime = tick;
         dbg_print();
     }
+
+    // poll on MPI signals
+    Cluster::signals_poll();
 
     // We should not stop pondering until told so by the GUI
     if (ponder)
@@ -2655,9 +1935,9 @@
       worker.completedDepth >= 1
       && ((worker.limits.use_time_management() && (elapsed > tm.maximum() || stopOnPonderhit))
           || (worker.limits.movetime && elapsed >= worker.limits.movetime)
-          || (worker.limits.nodes && worker.threads.nodes_searched() >= worker.limits.nodes)))
+          || (worker.limits.nodes
+              && Cluster::nodes_searched(worker.threads) >= worker.limits.nodes)))
         worker.threads.stop = worker.threads.abortedSearch = true;
->>>>>>> 0716b845
 }
 
 std::string SearchManager::pv(const Search::Worker&     worker,
@@ -2666,37 +1946,17 @@
                               Depth                     depth) const {
     std::stringstream ss;
 
-    const auto  nodes     = threads.nodes_searched();
+    const auto  nodes     = Cluster::nodes_searched(threads);
     const auto& rootMoves = worker.rootMoves;
     const auto& pos       = worker.rootPos;
     size_t      pvIdx     = worker.pvIdx;
     TimePoint   time      = tm.elapsed(nodes) + 1;
     size_t      multiPV   = std::min(size_t(worker.options["MultiPV"]), rootMoves.size());
-    uint64_t    tbHits    = threads.tb_hits() + (worker.tbConfig.rootInTB ? rootMoves.size() : 0);
-
-<<<<<<< HEAD
-  std::stringstream ss;
-  TimePoint elapsed = Time.elapsed() + 1;
-  const RootMoves& rootMoves = pos.this_thread()->rootMoves;
-  size_t pvIdx = pos.this_thread()->pvIdx;
-  size_t multiPV = std::min((size_t)Options["MultiPV"], rootMoves.size());
-  uint64_t nodesSearched = Cluster::nodes_searched();
-  uint64_t tbHits = Cluster::tb_hits() + (TB::RootInTB ? rootMoves.size() : 0);
-
-  for (size_t i = 0; i < multiPV; ++i)
-  {
-      bool updated = rootMoves[i].score != -VALUE_INFINITE;
-
-      if (depth == 1 && !updated && i > 0)
-          continue;
-
-      Depth d = updated ? depth : std::max(1, depth - 1);
-      Value v = updated ? rootMoves[i].score : rootMoves[i].previousScore;
-=======
+    uint64_t tbHits = Cluster::tb_hits(threads) + (worker.tbConfig.rootInTB ? rootMoves.size() : 0);
+
     for (size_t i = 0; i < multiPV; ++i)
     {
         bool updated = rootMoves[i].score != -VALUE_INFINITE;
->>>>>>> 0716b845
 
         if (depth == 1 && !updated && i > 0)
             continue;
