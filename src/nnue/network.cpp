/*
  Stockfish, a UCI chess playing engine derived from Glaurung 2.1
  Copyright (C) 2004-2024 The Stockfish developers (see AUTHORS file)

  Stockfish is free software: you can redistribute it and/or modify
  it under the terms of the GNU General Public License as published by
  the Free Software Foundation, either version 3 of the License, or
  (at your option) any later version.

  Stockfish is distributed in the hope that it will be useful,
  but WITHOUT ANY WARRANTY; without even the implied warranty of
  MERCHANTABILITY or FITNESS FOR A PARTICULAR PURPOSE.  See the
  GNU General Public License for more details.

  You should have received a copy of the GNU General Public License
  along with this program.  If not, see <http://www.gnu.org/licenses/>.
*/

#include "network.h"

#include <cstdlib>
#include <fstream>
#include <iostream>
#include <memory>
#include <optional>
#include <type_traits>
#include <vector>

#include "../cluster.h"
#include "../evaluate.h"
#include "../incbin/incbin.h"
#include "../memory.h"
#include "../misc.h"
#include "../position.h"
#include "../types.h"
#include "nnue_architecture.h"
#include "nnue_common.h"
#include "nnue_misc.h"

namespace {
// Macro to embed the default efficiently updatable neural network (NNUE) file
// data in the engine binary (using incbin.h, by Dale Weiler).
// This macro invocation will declare the following three variables
//     const unsigned char        gEmbeddedNNUEData[];  // a pointer to the embedded data
//     const unsigned char *const gEmbeddedNNUEEnd;     // a marker to the end
//     const unsigned int         gEmbeddedNNUESize;    // the size of the embedded file
// Note that this does not work in Microsoft Visual Studio.
#if !defined(_MSC_VER) && !defined(NNUE_EMBEDDING_OFF)
INCBIN(EmbeddedNNUEBig, EvalFileDefaultNameBig);
INCBIN(EmbeddedNNUESmall, EvalFileDefaultNameSmall);
#else
const unsigned char        gEmbeddedNNUEBigData[1]   = {0x0};
const unsigned char* const gEmbeddedNNUEBigEnd       = &gEmbeddedNNUEBigData[1];
const unsigned int         gEmbeddedNNUEBigSize      = 1;
const unsigned char        gEmbeddedNNUESmallData[1] = {0x0};
const unsigned char* const gEmbeddedNNUESmallEnd     = &gEmbeddedNNUESmallData[1];
const unsigned int         gEmbeddedNNUESmallSize    = 1;
#endif

struct EmbeddedNNUE {
    EmbeddedNNUE(const unsigned char* embeddedData,
                 const unsigned char* embeddedEnd,
                 const unsigned int   embeddedSize) :
        data(embeddedData),
        end(embeddedEnd),
        size(embeddedSize) {}
    const unsigned char* data;
    const unsigned char* end;
    const unsigned int   size;
};

using namespace Stockfish::Eval::NNUE;

EmbeddedNNUE get_embedded(EmbeddedNNUEType type) {
    if (type == EmbeddedNNUEType::BIG)
        return EmbeddedNNUE(gEmbeddedNNUEBigData, gEmbeddedNNUEBigEnd, gEmbeddedNNUEBigSize);
    else
        return EmbeddedNNUE(gEmbeddedNNUESmallData, gEmbeddedNNUESmallEnd, gEmbeddedNNUESmallSize);
}

}


namespace Stockfish::Eval::NNUE {


namespace Detail {

// Read evaluation function parameters
template<typename T>
bool read_parameters(std::istream& stream, T& reference) {

    std::uint32_t header;
    header = read_little_endian<std::uint32_t>(stream);
    if (!stream || header != T::get_hash_value())
        return false;
    return reference.read_parameters(stream);
}

// Write evaluation function parameters
template<typename T>
bool write_parameters(std::ostream& stream, const T& reference) {

    write_little_endian<std::uint32_t>(stream, T::get_hash_value());
    return reference.write_parameters(stream);
}

}  // namespace Detail

template<typename Arch, typename Transformer>
Network<Arch, Transformer>::Network(const Network<Arch, Transformer>& other) :
    evalFile(other.evalFile),
    embeddedType(other.embeddedType) {

    if (other.featureTransformer)
        featureTransformer = make_unique_large_page<Transformer>(*other.featureTransformer);

    network = make_unique_aligned<Arch[]>(LayerStacks);

    if (!other.network)
        return;

    for (std::size_t i = 0; i < LayerStacks; ++i)
        network[i] = other.network[i];
}

template<typename Arch, typename Transformer>
Network<Arch, Transformer>&
Network<Arch, Transformer>::operator=(const Network<Arch, Transformer>& other) {
    evalFile     = other.evalFile;
    embeddedType = other.embeddedType;

    if (other.featureTransformer)
        featureTransformer = make_unique_large_page<Transformer>(*other.featureTransformer);

    network = make_unique_aligned<Arch[]>(LayerStacks);

    if (!other.network)
        return *this;

    for (std::size_t i = 0; i < LayerStacks; ++i)
        network[i] = other.network[i];

    return *this;
}

template<typename Arch, typename Transformer>
void Network<Arch, Transformer>::load(const std::string& rootDirectory, std::string evalfilePath) {
#if defined(DEFAULT_NNUE_DIRECTORY)
    std::vector<std::string> dirs = {"<internal>", "", rootDirectory,
                                     stringify(DEFAULT_NNUE_DIRECTORY)};
#else
    std::vector<std::string> dirs = {"<internal>", "", rootDirectory};
#endif

    if (evalfilePath.empty())
        evalfilePath = evalFile.defaultName;

    for (const auto& directory : dirs)
    {
        if (evalFile.current != evalfilePath)
        {
            if (directory != "<internal>")
            {
                load_user_net(directory, evalfilePath);
            }

            if (directory == "<internal>" && evalfilePath == evalFile.defaultName)
            {
                load_internal();
            }
        }
    }
}


template<typename Arch, typename Transformer>
bool Network<Arch, Transformer>::save(const std::optional<std::string>& filename) const {
    std::string actualFilename;
    std::string msg;

    if (filename.has_value())
        actualFilename = filename.value();
    else
    {
        if (evalFile.current != evalFile.defaultName)
        {
            msg = "Failed to export a net. "
                  "A non-embedded net can only be saved if the filename is specified";

            sync_cout << msg << sync_endl;
            return false;
        }

        actualFilename = evalFile.defaultName;
    }

    std::ofstream stream(actualFilename, std::ios_base::binary);
    bool          saved = save(stream, evalFile.current, evalFile.netDescription);

    msg = saved ? "Network saved successfully to " + actualFilename : "Failed to export a net";

    sync_cout << msg << sync_endl;
    return saved;
}


template<typename Arch, typename Transformer>
NetworkOutput
Network<Arch, Transformer>::evaluate(const Position&                         pos,
                                     AccumulatorCaches::Cache<FTDimensions>* cache) const {
    // We manually align the arrays on the stack because with gcc < 9.3
    // overaligning stack variables with alignas() doesn't work correctly.

    constexpr uint64_t alignment = CacheLineSize;

#if defined(ALIGNAS_ON_STACK_VARIABLES_BROKEN)
    TransformedFeatureType
      transformedFeaturesUnaligned[FeatureTransformer<FTDimensions, nullptr>::BufferSize
                                   + alignment / sizeof(TransformedFeatureType)];

    auto* transformedFeatures = align_ptr_up<alignment>(&transformedFeaturesUnaligned[0]);
#else
    alignas(alignment) TransformedFeatureType
      transformedFeatures[FeatureTransformer<FTDimensions, nullptr>::BufferSize];
#endif

    ASSERT_ALIGNED(transformedFeatures, alignment);

    const int  bucket     = (pos.count<ALL_PIECES>() - 1) / 4;
    const auto psqt       = featureTransformer->transform(pos, cache, transformedFeatures, bucket);
    const auto positional = network[bucket].propagate(transformedFeatures);
    return {static_cast<Value>(psqt / OutputScale), static_cast<Value>(positional / OutputScale)};
}


template<typename Arch, typename Transformer>
void Network<Arch, Transformer>::verify(std::string evalfilePath) const {
    if (evalfilePath.empty())
        evalfilePath = evalFile.defaultName;

    if (evalFile.current != evalfilePath)
    {
        std::string msg1 =
          "Network evaluation parameters compatible with the engine must be available.";
        std::string msg2 = "The network file " + evalfilePath + " was not loaded successfully.";
        std::string msg3 = "The UCI option EvalFile might need to specify the full path, "
                           "including the directory name, to the network file.";
        std::string msg4 = "The default net can be downloaded from: "
                           "https://tests.stockfishchess.org/api/nn/"
                         + evalFile.defaultName;
        std::string msg5 = "The engine will be terminated now.";

        sync_cout << "info string ERROR: " << msg1 << sync_endl;
        sync_cout << "info string ERROR: " << msg2 << sync_endl;
        sync_cout << "info string ERROR: " << msg3 << sync_endl;
        sync_cout << "info string ERROR: " << msg4 << sync_endl;
        sync_cout << "info string ERROR: " << msg5 << sync_endl;
        exit(EXIT_FAILURE);
    }

<<<<<<< HEAD
    if (Cluster::is_root())
        sync_cout << "info string NNUE evaluation using " << evalfilePath << sync_endl;
=======
    size_t size = sizeof(*featureTransformer) + sizeof(Arch) * LayerStacks;
    sync_cout << "info string NNUE evaluation using " << evalfilePath << " ("
              << size / (1024 * 1024) << "MiB, (" << featureTransformer->InputDimensions << ", "
              << network[0].TransformedFeatureDimensions << ", " << network[0].FC_0_OUTPUTS << ", "
              << network[0].FC_1_OUTPUTS << ", 1))" << sync_endl;
>>>>>>> 60351b9d
}


template<typename Arch, typename Transformer>
void Network<Arch, Transformer>::hint_common_access(
  const Position& pos, AccumulatorCaches::Cache<FTDimensions>* cache) const {
    featureTransformer->hint_common_access(pos, cache);
}

template<typename Arch, typename Transformer>
NnueEvalTrace
Network<Arch, Transformer>::trace_evaluate(const Position&                         pos,
                                           AccumulatorCaches::Cache<FTDimensions>* cache) const {
    // We manually align the arrays on the stack because with gcc < 9.3
    // overaligning stack variables with alignas() doesn't work correctly.
    constexpr uint64_t alignment = CacheLineSize;

#if defined(ALIGNAS_ON_STACK_VARIABLES_BROKEN)
    TransformedFeatureType
      transformedFeaturesUnaligned[FeatureTransformer<FTDimensions, nullptr>::BufferSize
                                   + alignment / sizeof(TransformedFeatureType)];

    auto* transformedFeatures = align_ptr_up<alignment>(&transformedFeaturesUnaligned[0]);
#else
    alignas(alignment) TransformedFeatureType
      transformedFeatures[FeatureTransformer<FTDimensions, nullptr>::BufferSize];
#endif

    ASSERT_ALIGNED(transformedFeatures, alignment);

    NnueEvalTrace t{};
    t.correctBucket = (pos.count<ALL_PIECES>() - 1) / 4;
    for (IndexType bucket = 0; bucket < LayerStacks; ++bucket)
    {
        const auto materialist =
          featureTransformer->transform(pos, cache, transformedFeatures, bucket);
        const auto positional = network[bucket].propagate(transformedFeatures);

        t.psqt[bucket]       = static_cast<Value>(materialist / OutputScale);
        t.positional[bucket] = static_cast<Value>(positional / OutputScale);
    }

    return t;
}


template<typename Arch, typename Transformer>
void Network<Arch, Transformer>::load_user_net(const std::string& dir,
                                               const std::string& evalfilePath) {
    std::ifstream stream(dir + evalfilePath, std::ios::binary);
    auto          description = load(stream);

    if (description.has_value())
    {
        evalFile.current        = evalfilePath;
        evalFile.netDescription = description.value();
    }
}


template<typename Arch, typename Transformer>
void Network<Arch, Transformer>::load_internal() {
    // C++ way to prepare a buffer for a memory stream
    class MemoryBuffer: public std::basic_streambuf<char> {
       public:
        MemoryBuffer(char* p, size_t n) {
            setg(p, p, p + n);
            setp(p, p + n);
        }
    };

    const auto embedded = get_embedded(embeddedType);

    MemoryBuffer buffer(const_cast<char*>(reinterpret_cast<const char*>(embedded.data)),
                        size_t(embedded.size));

    std::istream stream(&buffer);
    auto         description = load(stream);

    if (description.has_value())
    {
        evalFile.current        = evalFile.defaultName;
        evalFile.netDescription = description.value();
    }
}


template<typename Arch, typename Transformer>
void Network<Arch, Transformer>::initialize() {
    featureTransformer = make_unique_large_page<Transformer>();
    network            = make_unique_aligned<Arch[]>(LayerStacks);
}


template<typename Arch, typename Transformer>
bool Network<Arch, Transformer>::save(std::ostream&      stream,
                                      const std::string& name,
                                      const std::string& netDescription) const {
    if (name.empty() || name == "None")
        return false;

    return write_parameters(stream, netDescription);
}


template<typename Arch, typename Transformer>
std::optional<std::string> Network<Arch, Transformer>::load(std::istream& stream) {
    initialize();
    std::string description;

    return read_parameters(stream, description) ? std::make_optional(description) : std::nullopt;
}


// Read network header
template<typename Arch, typename Transformer>
bool Network<Arch, Transformer>::read_header(std::istream&  stream,
                                             std::uint32_t* hashValue,
                                             std::string*   desc) const {
    std::uint32_t version, size;

    version    = read_little_endian<std::uint32_t>(stream);
    *hashValue = read_little_endian<std::uint32_t>(stream);
    size       = read_little_endian<std::uint32_t>(stream);
    if (!stream || version != Version)
        return false;
    desc->resize(size);
    stream.read(&(*desc)[0], size);
    return !stream.fail();
}


// Write network header
template<typename Arch, typename Transformer>
bool Network<Arch, Transformer>::write_header(std::ostream&      stream,
                                              std::uint32_t      hashValue,
                                              const std::string& desc) const {
    write_little_endian<std::uint32_t>(stream, Version);
    write_little_endian<std::uint32_t>(stream, hashValue);
    write_little_endian<std::uint32_t>(stream, std::uint32_t(desc.size()));
    stream.write(&desc[0], desc.size());
    return !stream.fail();
}


template<typename Arch, typename Transformer>
bool Network<Arch, Transformer>::read_parameters(std::istream& stream,
                                                 std::string&  netDescription) const {
    std::uint32_t hashValue;
    if (!read_header(stream, &hashValue, &netDescription))
        return false;
    if (hashValue != Network::hash)
        return false;
    if (!Detail::read_parameters(stream, *featureTransformer))
        return false;
    for (std::size_t i = 0; i < LayerStacks; ++i)
    {
        if (!Detail::read_parameters(stream, network[i]))
            return false;
    }
    return stream && stream.peek() == std::ios::traits_type::eof();
}


template<typename Arch, typename Transformer>
bool Network<Arch, Transformer>::write_parameters(std::ostream&      stream,
                                                  const std::string& netDescription) const {
    if (!write_header(stream, Network::hash, netDescription))
        return false;
    if (!Detail::write_parameters(stream, *featureTransformer))
        return false;
    for (std::size_t i = 0; i < LayerStacks; ++i)
    {
        if (!Detail::write_parameters(stream, network[i]))
            return false;
    }
    return bool(stream);
}

// Explicit template instantiation

template class Network<
  NetworkArchitecture<TransformedFeatureDimensionsBig, L2Big, L3Big>,
  FeatureTransformer<TransformedFeatureDimensionsBig, &StateInfo::accumulatorBig>>;

template class Network<
  NetworkArchitecture<TransformedFeatureDimensionsSmall, L2Small, L3Small>,
  FeatureTransformer<TransformedFeatureDimensionsSmall, &StateInfo::accumulatorSmall>>;

}  // namespace Stockfish::Eval::NNUE<|MERGE_RESOLUTION|>--- conflicted
+++ resolved
@@ -259,16 +259,14 @@
         exit(EXIT_FAILURE);
     }
 
-<<<<<<< HEAD
     if (Cluster::is_root())
-        sync_cout << "info string NNUE evaluation using " << evalfilePath << sync_endl;
-=======
-    size_t size = sizeof(*featureTransformer) + sizeof(Arch) * LayerStacks;
-    sync_cout << "info string NNUE evaluation using " << evalfilePath << " ("
-              << size / (1024 * 1024) << "MiB, (" << featureTransformer->InputDimensions << ", "
-              << network[0].TransformedFeatureDimensions << ", " << network[0].FC_0_OUTPUTS << ", "
-              << network[0].FC_1_OUTPUTS << ", 1))" << sync_endl;
->>>>>>> 60351b9d
+    {
+        size_t size = sizeof(*featureTransformer) + sizeof(Arch) * LayerStacks;
+        sync_cout << "info string NNUE evaluation using " << evalfilePath << " ("
+                  << size / (1024 * 1024) << "MiB, (" << featureTransformer->InputDimensions << ", "
+                  << network[0].TransformedFeatureDimensions << ", " << network[0].FC_0_OUTPUTS
+                  << ", " << network[0].FC_1_OUTPUTS << ", 1))" << sync_endl;
+    }
 }
 
 
